import warnings

import pymongo

from bson.dbref import DBRef
from mongoengine import signals, queryset

from base import (DocumentMetaclass, TopLevelDocumentMetaclass, BaseDocument,
                  BaseDict, BaseList)
from queryset import OperationError
from connection import get_db, DEFAULT_CONNECTION_NAME

__all__ = ['Document', 'EmbeddedDocument', 'DynamicDocument',
           'DynamicEmbeddedDocument', 'OperationError',
           'InvalidCollectionError']


class InvalidCollectionError(Exception):
    pass


class EmbeddedDocument(BaseDocument):
    """A :class:`~mongoengine.Document` that isn't stored in its own
    collection.  :class:`~mongoengine.EmbeddedDocument`\ s should be used as
    fields on :class:`~mongoengine.Document`\ s through the
    :class:`~mongoengine.EmbeddedDocumentField` field type.
    """

    # The __metaclass__ attribute is removed by 2to3 when running with Python3
    # my_metaclass is defined so that metaclass can be queried in Python 2 & 3
    my_metaclass  = DocumentMetaclass
    __metaclass__ = DocumentMetaclass

    def __init__(self, *args, **kwargs):
        super(EmbeddedDocument, self).__init__(*args, **kwargs)
        self._changed_fields = []

    def __delattr__(self, *args, **kwargs):
        """Handle deletions of fields"""
        field_name = args[0]
        if field_name in self._fields:
            default = self._fields[field_name].default
            if callable(default):
                default = default()
            setattr(self, field_name, default)
        else:
            super(EmbeddedDocument, self).__delattr__(*args, **kwargs)

    def __eq__(self, other):
        if isinstance(other, self.__class__):
            return self._data == other._data
        return False


class Document(BaseDocument):
    """The base class used for defining the structure and properties of
    collections of documents stored in MongoDB. Inherit from this class, and
    add fields as class attributes to define a document's structure.
    Individual documents may then be created by making instances of the
    :class:`~mongoengine.Document` subclass.

    By default, the MongoDB collection used to store documents created using a
    :class:`~mongoengine.Document` subclass will be the name of the subclass
    converted to lowercase. A different collection may be specified by
    providing :attr:`collection` to the :attr:`meta` dictionary in the class
    definition.

    A :class:`~mongoengine.Document` subclass may be itself subclassed, to
    create a specialised version of the document that will be stored in the
    same collection. To facilitate this behaviour, `_cls` and `_types`
    fields are added to documents (hidden though the MongoEngine interface
    though). To disable this behaviour and remove the dependence on the
    presence of `_cls` and `_types`, set :attr:`allow_inheritance` to
    ``False`` in the :attr:`meta` dictionary.

    A :class:`~mongoengine.Document` may use a **Capped Collection** by
    specifying :attr:`max_documents` and :attr:`max_size` in the :attr:`meta`
    dictionary. :attr:`max_documents` is the maximum number of documents that
    is allowed to be stored in the collection, and :attr:`max_size` is the
    maximum size of the collection in bytes. If :attr:`max_size` is not
    specified and :attr:`max_documents` is, :attr:`max_size` defaults to
    10000000 bytes (10MB).

    Indexes may be created by specifying :attr:`indexes` in the :attr:`meta`
    dictionary. The value should be a list of field names or tuples of field
    names. Index direction may be specified by prefixing the field names with
    a **+** or **-** sign.

    Automatic index creation can be disabled by specifying
    attr:`auto_create_index` in the :attr:`meta` dictionary. If this is set to
    False then indexes will not be created by MongoEngine.  This is useful in
    production systems where index creation is performed as part of a deployment
    system.

    By default, _types will be added to the start of every index (that
    doesn't contain a list) if allow_inheritance is True. This can be
    disabled by either setting types to False on the specific index or
    by setting index_types to False on the meta dictionary for the document.
    """

    # The __metaclass__ attribute is removed by 2to3 when running with Python3
    # my_metaclass is defined so that metaclass can be queried in Python 2 & 3
    my_metaclass  = TopLevelDocumentMetaclass
    __metaclass__ = TopLevelDocumentMetaclass

    def pk():
        """Primary key alias
        """
        def fget(self):
            return getattr(self, self._meta['id_field'])
        def fset(self, value):
            return setattr(self, self._meta['id_field'], value)
        return property(fget, fset)
    pk = pk()

    @classmethod
    def _get_db(cls):
        """Some Model using other db_alias"""
        return get_db(cls._meta.get("db_alias", DEFAULT_CONNECTION_NAME ))

    @classmethod
    def _get_collection(cls):
        """Returns the collection for the document."""
        if not hasattr(cls, '_collection') or cls._collection is None:
            db = cls._get_db()
            collection_name = cls._get_collection_name()
            # Create collection as a capped collection if specified
            if cls._meta['max_size'] or cls._meta['max_documents']:
                # Get max document limit and max byte size from meta
                max_size = cls._meta['max_size'] or 10000000  # 10MB default
                max_documents = cls._meta['max_documents']

                if collection_name in db.collection_names():
                    cls._collection = db[collection_name]
                    # The collection already exists, check if its capped
                    # options match the specified capped options
                    options = cls._collection.options()
                    if options.get('max') != max_documents or \
                       options.get('size') != max_size:
                        msg = (('Cannot create collection "%s" as a capped '
                               'collection as it already exists')
                                % cls._collection)
                        raise InvalidCollectionError(msg)
                else:
                    # Create the collection as a capped collection
                    opts = {'capped': True, 'size': max_size}
                    if max_documents:
                        opts['max'] = max_documents
                    cls._collection = db.create_collection(
                        collection_name, **opts
                    )
            else:
                cls._collection = db[collection_name]
        return cls._collection

<<<<<<< HEAD
    def save(self, safe=True, force_insert=False, validate=True,
             write_options=None,  cascade=None, cascade_kwargs=None,
             _refs=None):
=======
    def save(self, safe=True, force_insert=False, validate=True, clean=True, write_options=None,
            cascade=None, cascade_kwargs=None, _refs=None):
>>>>>>> 97654571
        """Save the :class:`~mongoengine.Document` to the database. If the
        document already exists, it will be updated, otherwise it will be
        created.

        If ``safe=True`` and the operation is unsuccessful, an
        :class:`~mongoengine.OperationError` will be raised.

        :param safe: check if the operation succeeded before returning
        :param force_insert: only try to create a new document, don't allow
            updates of existing documents
        :param validate: validates the document; set to ``False`` to skip.
        :param write_options: Extra keyword arguments are passed down to
            :meth:`~pymongo.collection.Collection.save` OR
            :meth:`~pymongo.collection.Collection.insert`
            which will be used as options for the resultant
            ``getLastError`` command.  For example,
            ``save(..., write_options={w: 2, fsync: True}, ...)`` will
            wait until at least two servers have recorded the write and
            will force an fsync on the primary server.
        :param cascade: Sets the flag for cascading saves.  You can set a
            default by setting "cascade" in the document __meta__
        :param cascade_kwargs: optional kwargs dictionary to be passed throw
            to cascading saves
        :param _refs: A list of processed references used in cascading saves

        .. versionchanged:: 0.5
            In existing documents it only saves changed fields using
            set / unset.  Saves are cascaded and any
            :class:`~bson.dbref.DBRef` objects that have changes are
            saved as well.
        .. versionchanged:: 0.6
            Cascade saves are optional = defaults to True, if you want
            fine grain control then you can turn off using document
            meta['cascade'] = False  Also you can pass different kwargs to
            the cascade save using cascade_kwargs which overwrites the
            existing kwargs with custom values
        """
        signals.pre_save.send(self.__class__, document=self)

        if validate:
            self.validate(clean=clean)

        if not write_options:
            write_options = {}

        doc = self.to_mongo()

        created = force_insert or '_id' not in doc

        try:
            collection = self.__class__.objects._collection
            if created:
                if force_insert:
                    object_id = collection.insert(doc, safe=safe,
                                                  **write_options)
                else:
                    object_id = collection.save(doc, safe=safe,
                                                **write_options)
            else:
                object_id = doc['_id']
                updates, removals = self._delta()
                # Need to add shard key to query, or you get an error
                select_dict = {'_id': object_id}
                shard_key = self.__class__._meta.get('shard_key', tuple())
                for k in shard_key:
                    actual_key = self._db_field_map.get(k, k)
                    select_dict[actual_key] = doc[actual_key]

                upsert = self._created
                if updates:
                    collection.update(select_dict, {"$set": updates},
                        upsert=upsert, safe=safe, **write_options)
                if removals:
                    collection.update(select_dict, {"$unset": removals},
                        upsert=upsert, safe=safe, **write_options)

            warn_cascade = not cascade and 'cascade' not in self._meta
            cascade = (self._meta.get('cascade', True)
                       if cascade is None else cascade)
            if cascade:
                kwargs = {
                    "safe": safe,
                    "force_insert": force_insert,
                    "validate": validate,
                    "write_options": write_options,
                    "cascade": cascade
                }
                if cascade_kwargs:  # Allow granular control over cascades
                    kwargs.update(cascade_kwargs)
                kwargs['_refs'] = _refs
                self.cascade_save(warn_cascade=warn_cascade, **kwargs)

        except pymongo.errors.OperationFailure, err:
            message = 'Could not save document (%s)'
            if u'duplicate key' in unicode(err):
                message = u'Tried to save duplicate unique keys (%s)'
            raise OperationError(message % unicode(err))
        id_field = self._meta['id_field']
        if id_field not in self._meta.get('shard_key', []):
            self[id_field] = self._fields[id_field].to_python(object_id)

        self._changed_fields = []
        self._created = False
        signals.post_save.send(self.__class__, document=self, created=created)
        return self

    def cascade_save(self, warn_cascade=None, *args, **kwargs):
        """Recursively saves any references /
           generic references on an objects"""
        import fields
        _refs = kwargs.get('_refs', []) or []

        for name, cls in self._fields.items():
            if not isinstance(cls, (fields.ReferenceField,
                                    fields.GenericReferenceField)):
                continue

            ref = getattr(self, name)
            if not ref or isinstance(ref, DBRef):
                continue

            if not getattr(ref, '_changed_fields', True):
                continue

            ref_id = "%s,%s" % (ref.__class__.__name__, str(ref._data))
            if ref and ref_id not in _refs:
                if warn_cascade:
                    msg = ("Cascading saves will default to off in 0.8, "
                          "please  explicitly set `.save(cascade=True)`")
                    warnings.warn(msg, FutureWarning)
                _refs.append(ref_id)
                kwargs["_refs"] = _refs
                ref.save(**kwargs)
                ref._changed_fields = []

    def update(self, **kwargs):
        """Performs an update on the :class:`~mongoengine.Document`
        A convenience wrapper to :meth:`~mongoengine.QuerySet.update`.

        Raises :class:`OperationError` if called on an object that has not yet
        been saved.
        """
        if not self.pk:
            raise OperationError('attempt to update a document not yet saved')

        # Need to add shard key to query, or you get an error
        select_dict = {'pk': self.pk}
        shard_key = self.__class__._meta.get('shard_key', tuple())
        for k in shard_key:
            select_dict[k] = getattr(self, k)
        return self.__class__.objects(**select_dict).update_one(**kwargs)

    def delete(self, safe=False):
        """Delete the :class:`~mongoengine.Document` from the database. This
        will only take effect if the document has been previously saved.

        :param safe: check if the operation succeeded before returning
        """
        signals.pre_delete.send(self.__class__, document=self)

        try:
            self.__class__.objects(pk=self.pk).delete(safe=safe)
        except pymongo.errors.OperationFailure, err:
            message = u'Could not delete document (%s)' % err.message
            raise OperationError(message)

        signals.post_delete.send(self.__class__, document=self)

    def select_related(self, max_depth=1):
        """Handles dereferencing of :class:`~bson.dbref.DBRef` objects to
        a maximum depth in order to cut down the number queries to mongodb.

        .. versionadded:: 0.5
        """
        import dereference
        self._data = dereference.DeReference()(self._data, max_depth)
        return self

    def reload(self, max_depth=1):
        """Reloads all attributes from the database.

        .. versionadded:: 0.1.2
        .. versionchanged:: 0.6  Now chainable
        """
        id_field = self._meta['id_field']
        obj = self.__class__.objects(
                **{id_field: self[id_field]}
              ).first().select_related(max_depth=max_depth)
        for field in self._fields:
            setattr(self, field, self._reload(field, obj[field]))
        if self._dynamic:
            for name in self._dynamic_fields.keys():
                setattr(self, name, self._reload(name, obj._data[name]))
        self._changed_fields = obj._changed_fields
        return obj

    def _reload(self, key, value):
        """Used by :meth:`~mongoengine.Document.reload` to ensure the
        correct instance is linked to self.
        """
        if isinstance(value, BaseDict):
            value = [(k, self._reload(k, v)) for k, v in value.items()]
            value = BaseDict(value, self, key)
        elif isinstance(value, BaseList):
            value = [self._reload(key, v) for v in value]
            value = BaseList(value, self, key)
        elif isinstance(value, (EmbeddedDocument, DynamicEmbeddedDocument)):
            value._changed_fields = []
        return value

    def to_dbref(self):
        """Returns an instance of :class:`~bson.dbref.DBRef` useful in
        `__raw__` queries."""
        if not self.pk:
            msg = "Only saved documents can have a valid dbref"
            raise OperationError(msg)
        return DBRef(self.__class__._get_collection_name(), self.pk)

    @classmethod
    def register_delete_rule(cls, document_cls, field_name, rule):
        """This method registers the delete rules to apply when removing this
        object.
        """
        delete_rules = cls._meta.get('delete_rules') or {}
        delete_rules[(document_cls, field_name)] = rule
        cls._meta['delete_rules'] = delete_rules

    @classmethod
    def drop_collection(cls):
        """Drops the entire collection associated with this
        :class:`~mongoengine.Document` type from the database.
        """
        db = cls._get_db()
        db.drop_collection(cls._get_collection_name())
        queryset.QuerySet._reset_already_indexed(cls)


class DynamicDocument(Document):
    """A Dynamic Document class allowing flexible, expandable and uncontrolled
    schemas.  As a :class:`~mongoengine.Document` subclass, acts in the same
    way as an ordinary document but has expando style properties.  Any data
    passed or set against the :class:`~mongoengine.DynamicDocument` that is
    not a field is automatically converted into a
    :class:`~mongoengine.DynamicField` and data can be attributed to that
    field.

    .. note::

        There is one caveat on Dynamic Documents: fields cannot start with `_`
    """

    # The __metaclass__ attribute is removed by 2to3 when running with Python3
    # my_metaclass is defined so that metaclass can be queried in Python 2 & 3
    my_metaclass  = TopLevelDocumentMetaclass
    __metaclass__ = TopLevelDocumentMetaclass

    _dynamic = True

    def __delattr__(self, *args, **kwargs):
        """Deletes the attribute by setting to None and allowing _delta to unset
        it"""
        field_name = args[0]
        if field_name in self._dynamic_fields:
            setattr(self, field_name, None)
        else:
            super(DynamicDocument, self).__delattr__(*args, **kwargs)


class DynamicEmbeddedDocument(EmbeddedDocument):
    """A Dynamic Embedded Document class allowing flexible, expandable and
    uncontrolled schemas. See :class:`~mongoengine.DynamicDocument` for more
    information about dynamic documents.
    """

    # The __metaclass__ attribute is removed by 2to3 when running with Python3
    # my_metaclass is defined so that metaclass can be queried in Python 2 & 3
    my_metaclass  = DocumentMetaclass
    __metaclass__ = DocumentMetaclass

    _dynamic = True

    def __delattr__(self, *args, **kwargs):
        """Deletes the attribute by setting to None and allowing _delta to unset
        it"""
        field_name = args[0]
        setattr(self, field_name, None)


class MapReduceDocument(object):
    """A document returned from a map/reduce query.

    :param collection: An instance of :class:`~pymongo.Collection`
    :param key: Document/result key, often an instance of
                :class:`~bson.objectid.ObjectId`. If supplied as
                an ``ObjectId`` found in the given ``collection``,
                the object can be accessed via the ``object`` property.
    :param value: The result(s) for this key.

    .. versionadded:: 0.3
    """

    def __init__(self, document, collection, key, value):
        self._document = document
        self._collection = collection
        self.key = key
        self.value = value

    @property
    def object(self):
        """Lazy-load the object referenced by ``self.key``. ``self.key``
        should be the ``primary_key``.
        """
        id_field = self._document()._meta['id_field']
        id_field_type = type(id_field)

        if not isinstance(self.key, id_field_type):
            try:
                self.key = id_field_type(self.key)
            except:
                raise Exception("Could not cast key as %s" % \
                                id_field_type.__name__)

        if not hasattr(self, "_key_object"):
            self._key_object = self._document.objects.with_id(self.key)
            return self._key_object
        return self._key_object<|MERGE_RESOLUTION|>--- conflicted
+++ resolved
@@ -153,14 +153,9 @@
                 cls._collection = db[collection_name]
         return cls._collection
 
-<<<<<<< HEAD
     def save(self, safe=True, force_insert=False, validate=True,
              write_options=None,  cascade=None, cascade_kwargs=None,
-             _refs=None):
-=======
-    def save(self, safe=True, force_insert=False, validate=True, clean=True, write_options=None,
-            cascade=None, cascade_kwargs=None, _refs=None):
->>>>>>> 97654571
+             clean=True, _refs=None):
         """Save the :class:`~mongoengine.Document` to the database. If the
         document already exists, it will be updated, otherwise it will be
         created.
@@ -184,6 +179,7 @@
             default by setting "cascade" in the document __meta__
         :param cascade_kwargs: optional kwargs dictionary to be passed throw
             to cascading saves
+        :param clean: call the document clean method before saving
         :param _refs: A list of processed references used in cascading saves
 
         .. versionchanged:: 0.5
@@ -197,6 +193,8 @@
             meta['cascade'] = False  Also you can pass different kwargs to
             the cascade save using cascade_kwargs which overwrites the
             existing kwargs with custom values
+        .. versionchanged:: 0.7
+            Added clean parameter to call clean on a document before validation
         """
         signals.pre_save.send(self.__class__, document=self)
 
