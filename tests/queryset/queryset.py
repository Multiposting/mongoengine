import sys
sys.path[0:0] = [""]

import unittest
import uuid
from nose.plugins.skip import SkipTest

from datetime import datetime, timedelta

import pymongo
from pymongo.errors import ConfigurationError
from pymongo.read_preferences import ReadPreference

from bson import ObjectId

from mongoengine import *
<<<<<<< HEAD
from mongoengine.connection import get_connection, get_db
=======
>>>>>>> 7013033a
from mongoengine.python_support import PY3
from mongoengine.connection import get_connection
from mongoengine.context_managers import query_counter, switch_db
from mongoengine.queryset import (QuerySet, QuerySetManager,
                                  MultipleObjectsReturned, DoesNotExist,
                                  queryset_manager)
from mongoengine.errors import InvalidQueryError

__all__ = ("QuerySetTest",)


class db_ops_tracker(query_counter):
    def get_ops(self):
        ignore_query = {"ns": {"$ne": "%s.system.indexes" % self.db.name}}
        return list(self.db.system.profile.find(ignore_query))


class QuerySetTest(unittest.TestCase):

    def setUp(self):
        connect(db='mongoenginetest')
        connect(db='mongoenginetest2', alias='test2')

        class PersonMeta(EmbeddedDocument):
            weight = IntField()

        class Person(Document):
            name = StringField()
            age = IntField()
            person_meta = EmbeddedDocumentField(PersonMeta)
            meta = {'allow_inheritance': True}

        Person.drop_collection()
        self.PersonMeta = PersonMeta
        self.Person = Person

    def test_initialisation(self):
        """Ensure that a QuerySet is correctly initialised by QuerySetManager.
        """
        self.assertTrue(isinstance(self.Person.objects, QuerySet))
        self.assertEqual(self.Person.objects._collection.name,
                         self.Person._get_collection_name())
        self.assertTrue(isinstance(self.Person.objects._collection,
                                   pymongo.collection.Collection))

    def test_cannot_perform_joins_references(self):

        class BlogPost(Document):
            author = ReferenceField(self.Person)
            author2 = GenericReferenceField()

        def test_reference():
            list(BlogPost.objects(author__name="test"))

        self.assertRaises(InvalidQueryError, test_reference)

        def test_generic_reference():
            list(BlogPost.objects(author2__name="test"))

    def test_find(self):
        """Ensure that a query returns a valid set of results.
        """
        self.Person(name="User A", age=20).save()
        self.Person(name="User B", age=30).save()

        # Find all people in the collection
        people = self.Person.objects
        self.assertEqual(people.count(), 2)
        results = list(people)
        self.assertTrue(isinstance(results[0], self.Person))
        self.assertTrue(isinstance(results[0].id, (ObjectId, str, unicode)))
        self.assertEqual(results[0].name, "User A")
        self.assertEqual(results[0].age, 20)
        self.assertEqual(results[1].name, "User B")
        self.assertEqual(results[1].age, 30)

        # Use a query to filter the people found to just person1
        people = self.Person.objects(age=20)
        self.assertEqual(people.count(), 1)
        person = people.next()
        self.assertEqual(person.name, "User A")
        self.assertEqual(person.age, 20)

        # Test limit
        people = list(self.Person.objects.limit(1))
        self.assertEqual(len(people), 1)
        self.assertEqual(people[0].name, 'User A')

        # Test skip
        people = list(self.Person.objects.skip(1))
        self.assertEqual(len(people), 1)
        self.assertEqual(people[0].name, 'User B')

        person3 = self.Person(name="User C", age=40)
        person3.save()

        # Test slice limit
        people = list(self.Person.objects[:2])
        self.assertEqual(len(people), 2)
        self.assertEqual(people[0].name, 'User A')
        self.assertEqual(people[1].name, 'User B')

        # Test slice skip
        people = list(self.Person.objects[1:])
        self.assertEqual(len(people), 2)
        self.assertEqual(people[0].name, 'User B')
        self.assertEqual(people[1].name, 'User C')

        # Test slice limit and skip
        people = list(self.Person.objects[1:2])
        self.assertEqual(len(people), 1)
        self.assertEqual(people[0].name, 'User B')

        # Test slice limit and skip cursor reset
        qs = self.Person.objects[1:2]
        # fetch then delete the cursor
        qs._cursor
        qs._cursor_obj = None
        people = list(qs)
        self.assertEqual(len(people), 1)
        self.assertEqual(people[0].name, 'User B')

        people = list(self.Person.objects[1:1])
        self.assertEqual(len(people), 0)

        # Test slice out of range
        people = list(self.Person.objects[80000:80001])
        self.assertEqual(len(people), 0)

        # Test larger slice __repr__
        self.Person.objects.delete()
        for i in xrange(55):
            self.Person(name='A%s' % i, age=i).save()

        self.assertEqual(self.Person.objects.count(), 55)
        self.assertEqual("Person object", "%s" % self.Person.objects[0])
        self.assertEqual("[<Person: Person object>, <Person: Person object>]",  "%s" % self.Person.objects[1:3])
        self.assertEqual("[<Person: Person object>, <Person: Person object>]",  "%s" % self.Person.objects[51:53])

    def test_find_one(self):
        """Ensure that a query using find_one returns a valid result.
        """
        person1 = self.Person(name="User A", age=20)
        person1.save()
        person2 = self.Person(name="User B", age=30)
        person2.save()

        # Retrieve the first person from the database
        person = self.Person.objects.first()
        self.assertTrue(isinstance(person, self.Person))
        self.assertEqual(person.name, "User A")
        self.assertEqual(person.age, 20)

        # Use a query to filter the people found to just person2
        person = self.Person.objects(age=30).first()
        self.assertEqual(person.name, "User B")

        person = self.Person.objects(age__lt=30).first()
        self.assertEqual(person.name, "User A")

        # Use array syntax
        person = self.Person.objects[0]
        self.assertEqual(person.name, "User A")

        person = self.Person.objects[1]
        self.assertEqual(person.name, "User B")

        self.assertRaises(IndexError, self.Person.objects.__getitem__, 2)

        # Find a document using just the object id
        person = self.Person.objects.with_id(person1.id)
        self.assertEqual(person.name, "User A")

        self.assertRaises(InvalidQueryError, self.Person.objects(name="User A").with_id, person1.id)

    def test_find_only_one(self):
        """Ensure that a query using ``get`` returns at most one result.
        """
        # Try retrieving when no objects exists
        self.assertRaises(DoesNotExist, self.Person.objects.get)
        self.assertRaises(self.Person.DoesNotExist, self.Person.objects.get)

        person1 = self.Person(name="User A", age=20)
        person1.save()
        person2 = self.Person(name="User B", age=30)
        person2.save()

        # Retrieve the first person from the database
        self.assertRaises(MultipleObjectsReturned, self.Person.objects.get)
        self.assertRaises(self.Person.MultipleObjectsReturned,
                          self.Person.objects.get)

        # Use a query to filter the people found to just person2
        person = self.Person.objects.get(age=30)
        self.assertEqual(person.name, "User B")

        person = self.Person.objects.get(age__lt=30)
        self.assertEqual(person.name, "User A")

    def test_find_array_position(self):
        """Ensure that query by array position works.
        """
        class Comment(EmbeddedDocument):
            name = StringField()

        class Post(EmbeddedDocument):
            comments = ListField(EmbeddedDocumentField(Comment))

        class Blog(Document):
            tags = ListField(StringField())
            posts = ListField(EmbeddedDocumentField(Post))

        Blog.drop_collection()

        Blog.objects.create(tags=['a', 'b'])
        self.assertEqual(Blog.objects(tags__0='a').count(), 1)
        self.assertEqual(Blog.objects(tags__0='b').count(), 0)
        self.assertEqual(Blog.objects(tags__1='a').count(), 0)
        self.assertEqual(Blog.objects(tags__1='b').count(), 1)

        Blog.drop_collection()

        comment1 = Comment(name='testa')
        comment2 = Comment(name='testb')
        post1 = Post(comments=[comment1, comment2])
        post2 = Post(comments=[comment2, comment2])
        blog1 = Blog.objects.create(posts=[post1, post2])
        blog2 = Blog.objects.create(posts=[post2, post1])

        blog = Blog.objects(posts__0__comments__0__name='testa').get()
        self.assertEqual(blog, blog1)

        query = Blog.objects(posts__1__comments__1__name='testb')
        self.assertEqual(query.count(), 2)

        query = Blog.objects(posts__1__comments__1__name='testa')
        self.assertEqual(query.count(), 0)

        query = Blog.objects(posts__0__comments__1__name='testa')
        self.assertEqual(query.count(), 0)

        Blog.drop_collection()

    def test_none(self):
        class A(Document):
            s = StringField()

        A.drop_collection()
        A().save()

        self.assertEqual(list(A.objects.none()), [])
        self.assertEqual(list(A.objects.none().all()), [])

    def test_chaining(self):
        class A(Document):
            s = StringField()

        class B(Document):
            ref = ReferenceField(A)
            boolfield = BooleanField(default=False)

        A.drop_collection()
        B.drop_collection()

        a1 = A(s="test1").save()
        a2 = A(s="test2").save()

        B(ref=a1, boolfield=True).save()

        # Works
        q1 = B.objects.filter(ref__in=[a1, a2], ref=a1)._query

        # Doesn't work
        q2 = B.objects.filter(ref__in=[a1, a2])
        q2 = q2.filter(ref=a1)._query
        self.assertEqual(q1, q2)

        a_objects = A.objects(s='test1')
        query = B.objects(ref__in=a_objects)
        query = query.filter(boolfield=True)
        self.assertEqual(query.count(), 1)

    def test_update_write_concern(self):
        """Test that passing write_concern works"""

        self.Person.drop_collection()

        write_concern = {"fsync": True}

        author, created = self.Person.objects.get_or_create(
            name='Test User', write_concern=write_concern)
        author.save(write_concern=write_concern)

        result = self.Person.objects.update(
            set__name='Ross', write_concern={"w": 1})
        self.assertEqual(result, 1)
        result = self.Person.objects.update(
            set__name='Ross', write_concern={"w": 0})
        self.assertEqual(result, None)

        result = self.Person.objects.update_one(
            set__name='Test User', write_concern={"w": 1})
        self.assertEqual(result, 1)
        result = self.Person.objects.update_one(
            set__name='Test User', write_concern={"w": 0})
        self.assertEqual(result, None)

    def test_update_update_has_a_value(self):
        """Test to ensure that update is passed a value to update to"""
        self.Person.drop_collection()

        author = self.Person(name='Test User')
        author.save()

        def update_raises():
            self.Person.objects(pk=author.pk).update({})

        def update_one_raises():
            self.Person.objects(pk=author.pk).update_one({})

        self.assertRaises(OperationError, update_raises)
        self.assertRaises(OperationError, update_one_raises)

    def test_update_array_position(self):
        """Ensure that updating by array position works.

        Check update() and update_one() can take syntax like:
            set__posts__1__comments__1__name="testc"
        Check that it only works for ListFields.
        """
        class Comment(EmbeddedDocument):
            name = StringField()

        class Post(EmbeddedDocument):
            comments = ListField(EmbeddedDocumentField(Comment))

        class Blog(Document):
            tags = ListField(StringField())
            posts = ListField(EmbeddedDocumentField(Post))

        Blog.drop_collection()

        comment1 = Comment(name='testa')
        comment2 = Comment(name='testb')
        post1 = Post(comments=[comment1, comment2])
        post2 = Post(comments=[comment2, comment2])
        Blog.objects.create(posts=[post1, post2])
        Blog.objects.create(posts=[post2, post1])

        # Update all of the first comments of second posts of all blogs
        Blog.objects().update(set__posts__1__comments__0__name="testc")
        testc_blogs = Blog.objects(posts__1__comments__0__name="testc")
        self.assertEqual(testc_blogs.count(), 2)

        Blog.drop_collection()
        Blog.objects.create(posts=[post1, post2])
        Blog.objects.create(posts=[post2, post1])

        # Update only the first blog returned by the query
        Blog.objects().update_one(
            set__posts__1__comments__1__name="testc")
        testc_blogs = Blog.objects(posts__1__comments__1__name="testc")
        self.assertEqual(testc_blogs.count(), 1)

        # Check that using this indexing syntax on a non-list fails
        def non_list_indexing():
            Blog.objects().update(set__posts__1__comments__0__name__1="asdf")
        self.assertRaises(InvalidQueryError, non_list_indexing)

        Blog.drop_collection()

    def test_update_using_positional_operator(self):
        """Ensure that the list fields can be updated using the positional
        operator."""

        class Comment(EmbeddedDocument):
            by = StringField()
            votes = IntField()

        class BlogPost(Document):
            title = StringField()
            comments = ListField(EmbeddedDocumentField(Comment))

        BlogPost.drop_collection()

        c1 = Comment(by="joe", votes=3)
        c2 = Comment(by="jane", votes=7)

        BlogPost(title="ABC", comments=[c1, c2]).save()

        BlogPost.objects(comments__by="jane").update(inc__comments__S__votes=1)

        post = BlogPost.objects.first()
        self.assertEqual(post.comments[1].by, 'jane')
        self.assertEqual(post.comments[1].votes, 8)

    def test_update_using_positional_operator_matches_first(self):

        # Currently the $ operator only applies to the first matched item in
        # the query

        class Simple(Document):
            x = ListField()

        Simple.drop_collection()
        Simple(x=[1, 2, 3, 2]).save()
        Simple.objects(x=2).update(inc__x__S=1)

        simple = Simple.objects.first()
        self.assertEqual(simple.x, [1, 3, 3, 2])
        Simple.drop_collection()

        # You can set multiples
        Simple.drop_collection()
        Simple(x=[1, 2, 3, 4]).save()
        Simple(x=[2, 3, 4, 5]).save()
        Simple(x=[3, 4, 5, 6]).save()
        Simple(x=[4, 5, 6, 7]).save()
        Simple.objects(x=3).update(set__x__S=0)

        s = Simple.objects()
        self.assertEqual(s[0].x, [1, 2, 0, 4])
        self.assertEqual(s[1].x, [2, 0, 4, 5])
        self.assertEqual(s[2].x, [0, 4, 5, 6])
        self.assertEqual(s[3].x, [4, 5, 6, 7])

        # Using "$unset" with an expression like this "array.$" will result in
        # the array item becoming None, not being removed.
        Simple.drop_collection()
        Simple(x=[1, 2, 3, 4, 3, 2, 3, 4]).save()
        Simple.objects(x=3).update(unset__x__S=1)
        simple = Simple.objects.first()
        self.assertEqual(simple.x, [1, 2, None, 4, 3, 2, 3, 4])

        # Nested updates arent supported yet..
        def update_nested():
            Simple.drop_collection()
            Simple(x=[{'test': [1, 2, 3, 4]}]).save()
            Simple.objects(x__test=2).update(set__x__S__test__S=3)
            self.assertEqual(simple.x, [1, 2, 3, 4])

        self.assertRaises(OperationError, update_nested)
        Simple.drop_collection()

    def test_update_using_positional_operator_embedded_document(self):
        """Ensure that the embedded documents can be updated using the positional
        operator."""

        class Vote(EmbeddedDocument):
            score = IntField()

        class Comment(EmbeddedDocument):
            by = StringField()
            votes = EmbeddedDocumentField(Vote)

        class BlogPost(Document):
            title = StringField()
            comments = ListField(EmbeddedDocumentField(Comment))

        BlogPost.drop_collection()

        c1 = Comment(by="joe", votes=Vote(score=3))
        c2 = Comment(by="jane", votes=Vote(score=7))

        BlogPost(title="ABC", comments=[c1, c2]).save()

        BlogPost.objects(comments__by="joe").update(set__comments__S__votes=Vote(score=4))

        post = BlogPost.objects.first()
        self.assertEqual(post.comments[0].by, 'joe')
        self.assertEqual(post.comments[0].votes.score, 4)

    def test_updates_can_have_match_operators(self):

        class Post(Document):
            title = StringField(required=True)
            tags = ListField(StringField())
            comments = ListField(EmbeddedDocumentField("Comment"))

        class Comment(EmbeddedDocument):
            content = StringField()
            name = StringField(max_length=120)
            vote = IntField()

        Post.drop_collection()

        comm1 = Comment(content="very funny indeed", name="John S", vote=1)
        comm2 = Comment(content="kind of funny", name="Mark P", vote=0)

        Post(title='Fun with MongoEngine', tags=['mongodb', 'mongoengine'],
             comments=[comm1, comm2]).save()

        Post.objects().update_one(pull__comments__vote__lt=1)

        self.assertEqual(1, len(Post.objects.first().comments))

    def test_mapfield_update(self):
        """Ensure that the MapField can be updated."""
        class Member(EmbeddedDocument):
            gender = StringField()
            age = IntField()

        class Club(Document):
            members = MapField(EmbeddedDocumentField(Member))

        Club.drop_collection()

        club = Club()
        club.members['John'] = Member(gender="M", age=13)
        club.save()

        Club.objects().update(
            set__members={"John": Member(gender="F", age=14)})

        club = Club.objects().first()
        self.assertEqual(club.members['John'].gender, "F")
        self.assertEqual(club.members['John'].age, 14)

    def test_dictfield_update(self):
        """Ensure that the DictField can be updated."""
        class Club(Document):
            members = DictField()

        club = Club()
        club.members['John'] = dict(gender="M", age=13)
        club.save()

        Club.objects().update(
            set__members={"John": dict(gender="F", age=14)})

        club = Club.objects().first()
        self.assertEqual(club.members['John']['gender'], "F")
        self.assertEqual(club.members['John']['age'], 14)

    def test_update_results(self):
        self.Person.drop_collection()

        result = self.Person(name="Bob", age=25).update(upsert=True, full_result=True)
        self.assertTrue(isinstance(result, dict))
        self.assertTrue("upserted" in result)
        self.assertFalse(result["updatedExisting"])

        bob = self.Person.objects.first()
        result = bob.update(set__age=30, full_result=True)
        self.assertTrue(isinstance(result, dict))
        self.assertTrue(result["updatedExisting"])

        self.Person(name="Bob", age=20).save()
        result = self.Person.objects(name="Bob").update(set__name="bobby", multi=True)
        self.assertEqual(result, 2)

    def test_upsert(self):
        self.Person.drop_collection()

        self.Person.objects(pk=ObjectId(), name="Bob", age=30).update(upsert=True)

        bob = self.Person.objects.first()
        self.assertEqual("Bob", bob.name)
        self.assertEqual(30, bob.age)

    def test_upsert_one(self):
        self.Person.drop_collection()

        self.Person.objects(name="Bob", age=30).update_one(upsert=True)

        bob = self.Person.objects.first()
        self.assertEqual("Bob", bob.name)
        self.assertEqual(30, bob.age)

    def test_set_on_insert(self):
        self.Person.drop_collection()

        self.Person.objects(pk=ObjectId()).update(set__name='Bob', set_on_insert__age=30, upsert=True)

        bob = self.Person.objects.first()
        self.assertEqual("Bob", bob.name)
        self.assertEqual(30, bob.age)

    def test_get_or_create(self):
        """Ensure that ``get_or_create`` returns one result or creates a new
        document.
        """
        person1 = self.Person(name="User A", age=20)
        person1.save()
        person2 = self.Person(name="User B", age=30)
        person2.save()

        # Retrieve the first person from the database
        self.assertRaises(MultipleObjectsReturned,
                          self.Person.objects.get_or_create)
        self.assertRaises(self.Person.MultipleObjectsReturned,
                          self.Person.objects.get_or_create)

        # Use a query to filter the people found to just person2
        person, created = self.Person.objects.get_or_create(age=30)
        self.assertEqual(person.name, "User B")
        self.assertEqual(created, False)

        person, created = self.Person.objects.get_or_create(age__lt=30)
        self.assertEqual(person.name, "User A")
        self.assertEqual(created, False)

        # Try retrieving when no objects exists - new doc should be created
        kwargs = dict(age=50, defaults={'name': 'User C'})
        person, created = self.Person.objects.get_or_create(**kwargs)
        self.assertEqual(created, True)

        person = self.Person.objects.get(age=50)
        self.assertEqual(person.name, "User C")

    def test_bulk_insert(self):
        """Ensure that bulk insert works
        """

        class Comment(EmbeddedDocument):
            name = StringField()

        class Post(EmbeddedDocument):
            comments = ListField(EmbeddedDocumentField(Comment))

        class Blog(Document):
            title = StringField(unique=True)
            tags = ListField(StringField())
            posts = ListField(EmbeddedDocumentField(Post))

        Blog.drop_collection()

        # Recreates the collection
        self.assertEqual(0, Blog.objects.count())

        with query_counter() as q:
            self.assertEqual(q, 0)

            comment1 = Comment(name='testa')
            comment2 = Comment(name='testb')
            post1 = Post(comments=[comment1, comment2])
            post2 = Post(comments=[comment2, comment2])

            blogs = []
            for i in xrange(1, 100):
                blogs.append(Blog(title="post %s" % i, posts=[post1, post2]))

            Blog.objects.insert(blogs, load_bulk=False)
            if (get_connection().max_wire_version <= 1):
                self.assertEqual(q, 1)
            else:
                self.assertEqual(q, 99)  # profiling logs each doc now in the bulk op

        Blog.drop_collection()
        Blog.ensure_indexes()

        with query_counter() as q:
            self.assertEqual(q, 0)

            Blog.objects.insert(blogs)
            if (get_connection().max_wire_version <= 1):
                self.assertEqual(q, 2) # 1 for insert, and 1 for in bulk fetch
            else:
                self.assertEqual(q, 100)  # 99 for insert, and 1 for in bulk fetch

        Blog.drop_collection()

        comment1 = Comment(name='testa')
        comment2 = Comment(name='testb')
        post1 = Post(comments=[comment1, comment2])
        post2 = Post(comments=[comment2, comment2])
        blog1 = Blog(title="code", posts=[post1, post2])
        blog2 = Blog(title="mongodb", posts=[post2, post1])
        blog1, blog2 = Blog.objects.insert([blog1, blog2])
        self.assertEqual(blog1.title, "code")
        self.assertEqual(blog2.title, "mongodb")

        self.assertEqual(Blog.objects.count(), 2)

        # test handles people trying to upsert
        def throw_operation_error():
            blogs = Blog.objects
            Blog.objects.insert(blogs)

        self.assertRaises(OperationError, throw_operation_error)

        # Test can insert new doc
        new_post = Blog(title="code123", id=ObjectId())
        Blog.objects.insert(new_post)

        # test handles other classes being inserted
        def throw_operation_error_wrong_doc():
            class Author(Document):
                pass
            Blog.objects.insert(Author())

        self.assertRaises(OperationError, throw_operation_error_wrong_doc)

        def throw_operation_error_not_a_document():
            Blog.objects.insert("HELLO WORLD")

        self.assertRaises(OperationError, throw_operation_error_not_a_document)

        Blog.drop_collection()

        blog1 = Blog(title="code", posts=[post1, post2])
        blog1 = Blog.objects.insert(blog1)
        self.assertEqual(blog1.title, "code")
        self.assertEqual(Blog.objects.count(), 1)

        Blog.drop_collection()
        blog1 = Blog(title="code", posts=[post1, post2])
        obj_id = Blog.objects.insert(blog1, load_bulk=False)
        self.assertEqual(obj_id.__class__.__name__, 'ObjectId')

        Blog.drop_collection()
        post3 = Post(comments=[comment1, comment1])
        blog1 = Blog(title="foo", posts=[post1, post2])
        blog2 = Blog(title="bar", posts=[post2, post3])
        blog3 = Blog(title="baz", posts=[post1, post2])
        Blog.objects.insert([blog1, blog2])

        def throw_operation_error_not_unique():
            Blog.objects.insert([blog2, blog3])

        self.assertRaises(NotUniqueError, throw_operation_error_not_unique)
        self.assertEqual(Blog.objects.count(), 2)

        Blog.objects.insert([blog2, blog3], write_concern={"w": 0,
                            'continue_on_error': True})
        self.assertEqual(Blog.objects.count(), 3)

    def test_get_changed_fields_query_count(self):

        class Person(Document):
            name = StringField()
            owns = ListField(ReferenceField('Organization'))
            projects = ListField(ReferenceField('Project'))

        class Organization(Document):
            name = StringField()
            owner = ReferenceField('Person')
            employees = ListField(ReferenceField('Person'))

        class Project(Document):
            name = StringField()

        Person.drop_collection()
        Organization.drop_collection()
        Project.drop_collection()

        r1 = Project(name="r1").save()
        r2 = Project(name="r2").save()
        r3 = Project(name="r3").save()
        p1 = Person(name="p1", projects=[r1, r2]).save()
        p2 = Person(name="p2", projects=[r2, r3]).save()
        o1 = Organization(name="o1", employees=[p1]).save()

        with query_counter() as q:
            self.assertEqual(q, 0)

            fresh_o1 = Organization.objects.get(id=o1.id)
            self.assertEqual(1, q)
            fresh_o1._get_changed_fields()
            self.assertEqual(1, q)

        with query_counter() as q:
            self.assertEqual(q, 0)

            fresh_o1 = Organization.objects.get(id=o1.id)
            fresh_o1.save()   # No changes, does nothing

            self.assertEqual(q, 1)

        with query_counter() as q:
            self.assertEqual(q, 0)

            fresh_o1 = Organization.objects.get(id=o1.id)
            fresh_o1.save(cascade=False)  # No changes, does nothing

            self.assertEqual(q, 1)

        with query_counter() as q:
            self.assertEqual(q, 0)

            fresh_o1 = Organization.objects.get(id=o1.id)
            fresh_o1.employees.append(p2)  # Dereferences
            fresh_o1.save(cascade=False)   # Saves

            self.assertEqual(q, 3)

    def test_slave_okay(self):
        """Ensures that a query can take slave_okay syntax
        """
        person1 = self.Person(name="User A", age=20)
        person1.save()
        person2 = self.Person(name="User B", age=30)
        person2.save()

        # Retrieve the first person from the database
        person = self.Person.objects.slave_okay(True).first()
        self.assertTrue(isinstance(person, self.Person))
        self.assertEqual(person.name, "User A")
        self.assertEqual(person.age, 20)

    def test_cursor_args(self):
        """Ensures the cursor args can be set as expected
        """
        p = self.Person.objects
        # Check default
        self.assertEqual(p._cursor_args,
                {'snapshot': False, 'slave_okay': False, 'timeout': True})

        p = p.snapshot(False).slave_okay(False).timeout(False)
        self.assertEqual(p._cursor_args,
                {'snapshot': False, 'slave_okay': False, 'timeout': False})

        p = p.snapshot(True).slave_okay(False).timeout(False)
        self.assertEqual(p._cursor_args,
                {'snapshot': True, 'slave_okay': False, 'timeout': False})

        p = p.snapshot(True).slave_okay(True).timeout(False)
        self.assertEqual(p._cursor_args,
                {'snapshot': True, 'slave_okay': True, 'timeout': False})

        p = p.snapshot(True).slave_okay(True).timeout(True)
        self.assertEqual(p._cursor_args,
                         {'snapshot': True, 'slave_okay': True, 'timeout': True})

    def test_repeated_iteration(self):
        """Ensure that QuerySet rewinds itself one iteration finishes.
        """
        self.Person(name='Person 1').save()
        self.Person(name='Person 2').save()

        queryset = self.Person.objects
        people1 = [person for person in queryset]
        people2 = [person for person in queryset]

        # Check that it still works even if iteration is interrupted.
        for person in queryset:
            break
        people3 = [person for person in queryset]

        self.assertEqual(people1, people2)
        self.assertEqual(people1, people3)

    def test_repr(self):
        """Test repr behavior isnt destructive"""

        class Doc(Document):
            number = IntField()

            def __repr__(self):
                return "<Doc: %s>" % self.number

        Doc.drop_collection()

        for i in xrange(1000):
            Doc(number=i).save()

        docs = Doc.objects.order_by('number')

        self.assertEqual(docs.count(), 1000)

        docs_string = "%s" % docs
        self.assertTrue("Doc: 0" in docs_string)

        self.assertEqual(docs.count(), 1000)
        self.assertTrue('(remaining elements truncated)' in "%s" % docs)

        # Limit and skip
        docs = docs[1:4]
        self.assertEqual('[<Doc: 1>, <Doc: 2>, <Doc: 3>]', "%s" % docs)

        self.assertEqual(docs.count(), 3)
        for doc in docs:
            self.assertEqual('.. queryset mid-iteration ..', repr(docs))

    def test_regex_query_shortcuts(self):
        """Ensure that contains, startswith, endswith, etc work.
        """
        person = self.Person(name='Guido van Rossum')
        person.save()

        # Test contains
        obj = self.Person.objects(name__contains='van').first()
        self.assertEqual(obj, person)
        obj = self.Person.objects(name__contains='Van').first()
        self.assertEqual(obj, None)

        # Test icontains
        obj = self.Person.objects(name__icontains='Van').first()
        self.assertEqual(obj, person)

        # Test startswith
        obj = self.Person.objects(name__startswith='Guido').first()
        self.assertEqual(obj, person)
        obj = self.Person.objects(name__startswith='guido').first()
        self.assertEqual(obj, None)

        # Test istartswith
        obj = self.Person.objects(name__istartswith='guido').first()
        self.assertEqual(obj, person)

        # Test endswith
        obj = self.Person.objects(name__endswith='Rossum').first()
        self.assertEqual(obj, person)
        obj = self.Person.objects(name__endswith='rossuM').first()
        self.assertEqual(obj, None)

        # Test iendswith
        obj = self.Person.objects(name__iendswith='rossuM').first()
        self.assertEqual(obj, person)

        # Test exact
        obj = self.Person.objects(name__exact='Guido van Rossum').first()
        self.assertEqual(obj, person)
        obj = self.Person.objects(name__exact='Guido van rossum').first()
        self.assertEqual(obj, None)
        obj = self.Person.objects(name__exact='Guido van Rossu').first()
        self.assertEqual(obj, None)

        # Test iexact
        obj = self.Person.objects(name__iexact='gUIDO VAN rOSSUM').first()
        self.assertEqual(obj, person)
        obj = self.Person.objects(name__iexact='gUIDO VAN rOSSU').first()
        self.assertEqual(obj, None)

        # Test unsafe expressions
        person = self.Person(name='Guido van Rossum [.\'Geek\']')
        person.save()

        obj = self.Person.objects(name__icontains='[.\'Geek').first()
        self.assertEqual(obj, person)

    def test_not(self):
        """Ensure that the __not operator works as expected.
        """
        alice = self.Person(name='Alice', age=25)
        alice.save()

        obj = self.Person.objects(name__iexact='alice').first()
        self.assertEqual(obj, alice)

        obj = self.Person.objects(name__not__iexact='alice').first()
        self.assertEqual(obj, None)

    def test_filter_chaining(self):
        """Ensure filters can be chained together.
        """
        class Blog(Document):
            id = StringField(unique=True, primary_key=True)

        class BlogPost(Document):
            blog = ReferenceField(Blog)
            title = StringField()
            is_published = BooleanField()
            published_date = DateTimeField()

            @queryset_manager
            def published(doc_cls, queryset):
                return queryset(is_published=True)

        Blog.drop_collection()
        BlogPost.drop_collection()

        blog_1 = Blog(id="1")
        blog_2 = Blog(id="2")
        blog_3 = Blog(id="3")

        blog_1.save()
        blog_2.save()
        blog_3.save()

        blog_post_1 = BlogPost(blog=blog_1, title="Blog Post #1",
                               is_published=True,
                               published_date=datetime(2010, 1, 5, 0, 0, 0))
        blog_post_2 = BlogPost(blog=blog_2, title="Blog Post #2",
                               is_published=True,
                               published_date=datetime(2010, 1, 6, 0, 0, 0))
        blog_post_3 = BlogPost(blog=blog_3, title="Blog Post #3",
                               is_published=True,
                               published_date=datetime(2010, 1, 7, 0, 0, 0))

        blog_post_1.save()
        blog_post_2.save()
        blog_post_3.save()

        # find all published blog posts before 2010-01-07
        published_posts = BlogPost.published()
        published_posts = published_posts.filter(
            published_date__lt=datetime(2010, 1, 7, 0, 0, 0))
        self.assertEqual(published_posts.count(), 2)

        blog_posts = BlogPost.objects
        blog_posts = blog_posts.filter(blog__in=[blog_1, blog_2])
        blog_posts = blog_posts.filter(blog=blog_3)
        self.assertEqual(blog_posts.count(), 0)

        BlogPost.drop_collection()
        Blog.drop_collection()

    def assertSequence(self, qs, expected):
        qs = list(qs)
        expected = list(expected)
        self.assertEqual(len(qs), len(expected))
        for i in xrange(len(qs)):
            self.assertEqual(qs[i], expected[i])

    def test_ordering(self):
        """Ensure default ordering is applied and can be overridden.
        """
        class BlogPost(Document):
            title = StringField()
            published_date = DateTimeField()

            meta = {
                'ordering': ['-published_date']
            }

        BlogPost.drop_collection()

        blog_post_1 = BlogPost(title="Blog Post #1",
                               published_date=datetime(2010, 1, 5, 0, 0, 0))
        blog_post_2 = BlogPost(title="Blog Post #2",
                               published_date=datetime(2010, 1, 6, 0, 0, 0))
        blog_post_3 = BlogPost(title="Blog Post #3",
                               published_date=datetime(2010, 1, 7, 0, 0, 0))

        blog_post_1.save()
        blog_post_2.save()
        blog_post_3.save()

        # get the "first" BlogPost using default ordering
        # from BlogPost.meta.ordering
        expected = [blog_post_3, blog_post_2, blog_post_1]
        self.assertSequence(BlogPost.objects.all(), expected)

        # override default ordering, order BlogPosts by "published_date"
        qs = BlogPost.objects.order_by("+published_date")
        expected = [blog_post_1, blog_post_2, blog_post_3]
        self.assertSequence(qs, expected)

    def test_clear_ordering(self):
        """ Ensure that the default ordering can be cleared by calling order_by().
        """
        class BlogPost(Document):
            title = StringField()
            published_date = DateTimeField()

            meta = {
                'ordering': ['-published_date']
            }

        BlogPost.drop_collection()

        with db_ops_tracker() as q:
            BlogPost.objects.filter(title='whatever').first()
            self.assertEqual(len(q.get_ops()), 1)
            self.assertEqual(q.get_ops()[0]['query']['$orderby'], {u'published_date': -1})

        with db_ops_tracker() as q:
            BlogPost.objects.filter(title='whatever').order_by().first()
            self.assertEqual(len(q.get_ops()), 1)
            print q.get_ops()[0]['query']
            self.assertFalse('$orderby' in q.get_ops()[0]['query'])

    def test_no_ordering_for_get(self):
        """ Ensure that Doc.objects.get doesn't use any ordering.
        """
        class BlogPost(Document):
            title = StringField()
            published_date = DateTimeField()

            meta = {
                'ordering': ['-published_date']
            }

        BlogPost.objects.create(title='whatever', published_date=datetime.utcnow())

        with db_ops_tracker() as q:
            BlogPost.objects.get(title='whatever')
            self.assertEqual(len(q.get_ops()), 1)
            self.assertFalse('$orderby' in q.get_ops()[0]['query'])

        # Ordering should be ignored for .get even if we set it explicitly
        with db_ops_tracker() as q:
            BlogPost.objects.order_by('-title').get(title='whatever')
            self.assertEqual(len(q.get_ops()), 1)
            self.assertFalse('$orderby' in q.get_ops()[0]['query'])

    def test_find_embedded(self):
        """Ensure that an embedded document is properly returned from a query.
        """
        class User(EmbeddedDocument):
            name = StringField()

        class BlogPost(Document):
            content = StringField()
            author = EmbeddedDocumentField(User)

        BlogPost.drop_collection()

        post = BlogPost(content='Had a good coffee today...')
        post.author = User(name='Test User')
        post.save()

        result = BlogPost.objects.first()
        self.assertTrue(isinstance(result.author, User))
        self.assertEqual(result.author.name, 'Test User')

        BlogPost.drop_collection()

    def test_find_dict_item(self):
        """Ensure that DictField items may be found.
        """
        class BlogPost(Document):
            info = DictField()

        BlogPost.drop_collection()

        post = BlogPost(info={'title': 'test'})
        post.save()

        post_obj = BlogPost.objects(info__title='test').first()
        self.assertEqual(post_obj.id, post.id)

        BlogPost.drop_collection()


    def test_exec_js_query(self):
        """Ensure that queries are properly formed for use in exec_js.
        """
        class BlogPost(Document):
            hits = IntField()
            published = BooleanField()

        BlogPost.drop_collection()

        post1 = BlogPost(hits=1, published=False)
        post1.save()

        post2 = BlogPost(hits=1, published=True)
        post2.save()

        post3 = BlogPost(hits=1, published=True)
        post3.save()

        js_func = """
            function(hitsField) {
                var count = 0;
                db[collection].find(query).forEach(function(doc) {
                    count += doc[hitsField];
                });
                return count;
            }
        """

        # Ensure that normal queries work
        c = BlogPost.objects(published=True).exec_js(js_func, 'hits')
        self.assertEqual(c, 2)

        c = BlogPost.objects(published=False).exec_js(js_func, 'hits')
        self.assertEqual(c, 1)

        BlogPost.drop_collection()

    def test_exec_js_field_sub(self):
        """Ensure that field substitutions occur properly in exec_js functions.
        """
        class Comment(EmbeddedDocument):
            content = StringField(db_field='body')

        class BlogPost(Document):
            name = StringField(db_field='doc-name')
            comments = ListField(EmbeddedDocumentField(Comment),
                                 db_field='cmnts')

        BlogPost.drop_collection()

        comments1 = [Comment(content='cool'), Comment(content='yay')]
        post1 = BlogPost(name='post1', comments=comments1)
        post1.save()

        comments2 = [Comment(content='nice stuff')]
        post2 = BlogPost(name='post2', comments=comments2)
        post2.save()

        code = """
        function getComments() {
            var comments = [];
            db[collection].find(query).forEach(function(doc) {
                var docComments = doc[~comments];
                for (var i = 0; i < docComments.length; i++) {
                    comments.push({
                        'document': doc[~name],
                        'comment': doc[~comments][i][~comments.content]
                    });
                }
            });
            return comments;
        }
        """

        sub_code = BlogPost.objects._sub_js_fields(code)
        code_chunks = ['doc["cmnts"];', 'doc["doc-name"],',
                       'doc["cmnts"][i]["body"]']
        for chunk in code_chunks:
            self.assertTrue(chunk in sub_code)

        results = BlogPost.objects.exec_js(code)
        expected_results = [
            {u'comment': u'cool', u'document': u'post1'},
            {u'comment': u'yay', u'document': u'post1'},
            {u'comment': u'nice stuff', u'document': u'post2'},
        ]
        self.assertEqual(results, expected_results)

        # Test template style
        code = "{{~comments.content}}"
        sub_code = BlogPost.objects._sub_js_fields(code)
        self.assertEqual("cmnts.body", sub_code)

        BlogPost.drop_collection()

    def test_delete(self):
        """Ensure that documents are properly deleted from the database.
        """
        self.Person(name="User A", age=20).save()
        self.Person(name="User B", age=30).save()
        self.Person(name="User C", age=40).save()

        self.assertEqual(self.Person.objects.count(), 3)

        self.Person.objects(age__lt=30).delete()
        self.assertEqual(self.Person.objects.count(), 2)

        self.Person.objects.delete()
        self.assertEqual(self.Person.objects.count(), 0)

    def test_reverse_delete_rule_cascade(self):
        """Ensure cascading deletion of referring documents from the database.
        """
        class BlogPost(Document):
            content = StringField()
            author = ReferenceField(self.Person, reverse_delete_rule=CASCADE)
        BlogPost.drop_collection()

        me = self.Person(name='Test User')
        me.save()
        someoneelse = self.Person(name='Some-one Else')
        someoneelse.save()

        BlogPost(content='Watching TV', author=me).save()
        BlogPost(content='Chilling out', author=me).save()
        BlogPost(content='Pro Testing', author=someoneelse).save()

        self.assertEqual(3, BlogPost.objects.count())
        self.Person.objects(name='Test User').delete()
        self.assertEqual(1, BlogPost.objects.count())

    def test_reverse_delete_rule_cascade_self_referencing(self):
        """Ensure self-referencing CASCADE deletes do not result in infinite
        loop
        """
        class Category(Document):
            name = StringField()
            parent = ReferenceField('self', reverse_delete_rule=CASCADE)

        Category.drop_collection()

        num_children = 3
        base = Category(name='Root')
        base.save()

        # Create a simple parent-child tree
        for i in range(num_children):
            child_name = 'Child-%i' % i
            child = Category(name=child_name, parent=base)
            child.save()

            for i in range(num_children):
                child_child_name = 'Child-Child-%i' % i
                child_child = Category(name=child_child_name, parent=child)
                child_child.save()

        tree_size = 1 + num_children + (num_children * num_children)
        self.assertEqual(tree_size, Category.objects.count())
        self.assertEqual(num_children, Category.objects(parent=base).count())

        # The delete should effectively wipe out the Category collection
        # without resulting in infinite parent-child cascade recursion
        base.delete()
        self.assertEqual(0, Category.objects.count())

    def test_reverse_delete_rule_nullify(self):
        """Ensure nullification of references to deleted documents.
        """
        class Category(Document):
            name = StringField()

        class BlogPost(Document):
            content = StringField()
            category = ReferenceField(Category, reverse_delete_rule=NULLIFY)

        BlogPost.drop_collection()
        Category.drop_collection()

        lameness = Category(name='Lameness')
        lameness.save()

        post = BlogPost(content='Watching TV', category=lameness)
        post.save()

        self.assertEqual(1, BlogPost.objects.count())
        self.assertEqual('Lameness', BlogPost.objects.first().category.name)
        Category.objects.delete()
        self.assertEqual(1, BlogPost.objects.count())
        self.assertEqual(None, BlogPost.objects.first().category)

    def test_reverse_delete_rule_deny(self):
        """Ensure deletion gets denied on documents that still have references
        to them.
        """
        class BlogPost(Document):
            content = StringField()
            author = ReferenceField(self.Person, reverse_delete_rule=DENY)

        BlogPost.drop_collection()
        self.Person.drop_collection()

        me = self.Person(name='Test User')
        me.save()

        post = BlogPost(content='Watching TV', author=me)
        post.save()

        self.assertRaises(OperationError, self.Person.objects.delete)

    def test_reverse_delete_rule_pull(self):
        """Ensure pulling of references to deleted documents.
        """
        class BlogPost(Document):
            content = StringField()
            authors = ListField(ReferenceField(self.Person,
                                reverse_delete_rule=PULL))

        BlogPost.drop_collection()
        self.Person.drop_collection()

        me = self.Person(name='Test User')
        me.save()

        someoneelse = self.Person(name='Some-one Else')
        someoneelse.save()

        post = BlogPost(content='Watching TV', authors=[me, someoneelse])
        post.save()

        another = BlogPost(content='Chilling Out', authors=[someoneelse])
        another.save()

        someoneelse.delete()
        post.reload()
        another.reload()

        self.assertEqual(post.authors, [me])
        self.assertEqual(another.authors, [])

    def test_delete_with_limits(self):

        class Log(Document):
            pass

        Log.drop_collection()

        for i in xrange(10):
            Log().save()

        Log.objects()[3:5].delete()
        self.assertEqual(8, Log.objects.count())

    def test_delete_with_limit_handles_delete_rules(self):
        """Ensure cascading deletion of referring documents from the database.
        """
        class BlogPost(Document):
            content = StringField()
            author = ReferenceField(self.Person, reverse_delete_rule=CASCADE)
        BlogPost.drop_collection()

        me = self.Person(name='Test User')
        me.save()
        someoneelse = self.Person(name='Some-one Else')
        someoneelse.save()

        BlogPost(content='Watching TV', author=me).save()
        BlogPost(content='Chilling out', author=me).save()
        BlogPost(content='Pro Testing', author=someoneelse).save()

        self.assertEqual(3, BlogPost.objects.count())
        self.Person.objects()[:1].delete()
        self.assertEqual(1, BlogPost.objects.count())


    def test_reference_field_find(self):
        """Ensure cascading deletion of referring documents from the database.
        """
        class BlogPost(Document):
            content = StringField()
            author = ReferenceField(self.Person)

        BlogPost.drop_collection()
        self.Person.drop_collection()

        me = self.Person(name='Test User').save()
        BlogPost(content="test 123", author=me).save()

        self.assertEqual(1, BlogPost.objects(author=me).count())
        self.assertEqual(1, BlogPost.objects(author=me.pk).count())
        self.assertEqual(1, BlogPost.objects(author="%s" % me.pk).count())

        self.assertEqual(1, BlogPost.objects(author__in=[me]).count())
        self.assertEqual(1, BlogPost.objects(author__in=[me.pk]).count())
        self.assertEqual(1, BlogPost.objects(author__in=["%s" % me.pk]).count())

    def test_reference_field_find_dbref(self):
        """Ensure cascading deletion of referring documents from the database.
        """
        class BlogPost(Document):
            content = StringField()
            author = ReferenceField(self.Person, dbref=True)

        BlogPost.drop_collection()
        self.Person.drop_collection()

        me = self.Person(name='Test User').save()
        BlogPost(content="test 123", author=me).save()

        self.assertEqual(1, BlogPost.objects(author=me).count())
        self.assertEqual(1, BlogPost.objects(author=me.pk).count())
        self.assertEqual(1, BlogPost.objects(author="%s" % me.pk).count())

        self.assertEqual(1, BlogPost.objects(author__in=[me]).count())
        self.assertEqual(1, BlogPost.objects(author__in=[me.pk]).count())
        self.assertEqual(1, BlogPost.objects(author__in=["%s" % me.pk]).count())

    def test_update(self):
        """Ensure that atomic updates work properly.
        """
        class BlogPost(Document):
            title = StringField()
            hits = IntField()
            tags = ListField(StringField())

        BlogPost.drop_collection()

        post = BlogPost(name="Test Post", hits=5, tags=['test'])
        post.save()

        BlogPost.objects.update(set__hits=10)
        post.reload()
        self.assertEqual(post.hits, 10)

        BlogPost.objects.update_one(inc__hits=1)
        post.reload()
        self.assertEqual(post.hits, 11)

        BlogPost.objects.update_one(dec__hits=1)
        post.reload()
        self.assertEqual(post.hits, 10)

        BlogPost.objects.update(push__tags='mongo')
        post.reload()
        self.assertTrue('mongo' in post.tags)

        BlogPost.objects.update_one(push_all__tags=['db', 'nosql'])
        post.reload()
        self.assertTrue('db' in post.tags and 'nosql' in post.tags)

        tags = post.tags[:-1]
        BlogPost.objects.update(pop__tags=1)
        post.reload()
        self.assertEqual(post.tags, tags)

        BlogPost.objects.update_one(add_to_set__tags='unique')
        BlogPost.objects.update_one(add_to_set__tags='unique')
        post.reload()
        self.assertEqual(post.tags.count('unique'), 1)

        self.assertNotEqual(post.hits, None)
        BlogPost.objects.update_one(unset__hits=1)
        post.reload()
        self.assertEqual(post.hits, None)

        BlogPost.drop_collection()

    def test_update_push_and_pull_add_to_set(self):
        """Ensure that the 'pull' update operation works correctly.
        """
        class BlogPost(Document):
            slug = StringField()
            tags = ListField(StringField())

        BlogPost.drop_collection()

        post = BlogPost(slug="test")
        post.save()

        BlogPost.objects.filter(id=post.id).update(push__tags="code")
        post.reload()
        self.assertEqual(post.tags, ["code"])

        BlogPost.objects.filter(id=post.id).update(push_all__tags=["mongodb", "code"])
        post.reload()
        self.assertEqual(post.tags, ["code", "mongodb", "code"])

        BlogPost.objects(slug="test").update(pull__tags="code")
        post.reload()
        self.assertEqual(post.tags, ["mongodb"])


        BlogPost.objects(slug="test").update(pull_all__tags=["mongodb", "code"])
        post.reload()
        self.assertEqual(post.tags, [])

        BlogPost.objects(slug="test").update(__raw__={"$addToSet": {"tags": {"$each": ["code", "mongodb", "code"]}}})
        post.reload()
        self.assertEqual(post.tags, ["code", "mongodb"])

    def test_add_to_set_each(self):
        class Item(Document):
            name = StringField(required=True)
            description = StringField(max_length=50)
            parents = ListField(ReferenceField('self'))

        Item.drop_collection()

        item = Item(name='test item').save()
        parent_1 = Item(name='parent 1').save()
        parent_2 = Item(name='parent 2').save()

        item.update(add_to_set__parents=[parent_1, parent_2, parent_1])
        item.reload()

        self.assertEqual([parent_1, parent_2], item.parents)

    def test_pull_nested(self):

        class Collaborator(EmbeddedDocument):
            user = StringField()

            def __unicode__(self):
                return '%s' % self.user

        class Site(Document):
            name = StringField(max_length=75, unique=True, required=True)
            collaborators = ListField(EmbeddedDocumentField(Collaborator))


        Site.drop_collection()

        c = Collaborator(user='Esteban')
        s = Site(name="test", collaborators=[c]).save()

        Site.objects(id=s.id).update_one(pull__collaborators__user='Esteban')
        self.assertEqual(Site.objects.first().collaborators, [])

        def pull_all():
            Site.objects(id=s.id).update_one(pull_all__collaborators__user=['Ross'])

        self.assertRaises(InvalidQueryError, pull_all)

    def test_pull_from_nested_embedded(self):

        class User(EmbeddedDocument):
            name = StringField()

            def __unicode__(self):
                return '%s' % self.name

        class Collaborator(EmbeddedDocument):
            helpful = ListField(EmbeddedDocumentField(User))
            unhelpful = ListField(EmbeddedDocumentField(User))

        class Site(Document):
            name = StringField(max_length=75, unique=True, required=True)
            collaborators = EmbeddedDocumentField(Collaborator)


        Site.drop_collection()

        c = User(name='Esteban')
        f = User(name='Frank')
        s = Site(name="test", collaborators=Collaborator(helpful=[c], unhelpful=[f])).save()

        Site.objects(id=s.id).update_one(pull__collaborators__helpful=c)
        self.assertEqual(Site.objects.first().collaborators['helpful'], [])

        Site.objects(id=s.id).update_one(pull__collaborators__unhelpful={'name': 'Frank'})
        self.assertEqual(Site.objects.first().collaborators['unhelpful'], [])

        def pull_all():
            Site.objects(id=s.id).update_one(pull_all__collaborators__helpful__name=['Ross'])

        self.assertRaises(InvalidQueryError, pull_all)

    def test_pull_from_nested_mapfield(self):

        class Collaborator(EmbeddedDocument):
            user = StringField()

            def __unicode__(self):
                return '%s' % self.user

        class Site(Document):
            name = StringField(max_length=75, unique=True, required=True)
            collaborators = MapField(ListField(EmbeddedDocumentField(Collaborator)))


        Site.drop_collection()

        c = Collaborator(user='Esteban')
        f = Collaborator(user='Frank')
        s = Site(name="test", collaborators={'helpful':[c],'unhelpful':[f]})
        s.save()

        Site.objects(id=s.id).update_one(pull__collaborators__helpful__user='Esteban')
        self.assertEqual(Site.objects.first().collaborators['helpful'], [])

        Site.objects(id=s.id).update_one(pull__collaborators__unhelpful={'user':'Frank'})
        self.assertEqual(Site.objects.first().collaborators['unhelpful'], [])

        def pull_all():
            Site.objects(id=s.id).update_one(pull_all__collaborators__helpful__user=['Ross'])

        self.assertRaises(InvalidQueryError, pull_all)

    def test_update_one_pop_generic_reference(self):

        class BlogTag(Document):
            name = StringField(required=True)

        class BlogPost(Document):
            slug = StringField()
            tags = ListField(ReferenceField(BlogTag), required=True)

        BlogPost.drop_collection()
        BlogTag.drop_collection()

        tag_1 = BlogTag(name='code')
        tag_1.save()
        tag_2 = BlogTag(name='mongodb')
        tag_2.save()

        post = BlogPost(slug="test", tags=[tag_1])
        post.save()

        post = BlogPost(slug="test-2", tags=[tag_1, tag_2])
        post.save()
        self.assertEqual(len(post.tags), 2)

        BlogPost.objects(slug="test-2").update_one(pop__tags=-1)

        post.reload()
        self.assertEqual(len(post.tags), 1)

        BlogPost.drop_collection()
        BlogTag.drop_collection()

    def test_editting_embedded_objects(self):

        class BlogTag(EmbeddedDocument):
            name = StringField(required=True)

        class BlogPost(Document):
            slug = StringField()
            tags = ListField(EmbeddedDocumentField(BlogTag), required=True)

        BlogPost.drop_collection()

        tag_1 = BlogTag(name='code')
        tag_2 = BlogTag(name='mongodb')

        post = BlogPost(slug="test", tags=[tag_1])
        post.save()

        post = BlogPost(slug="test-2", tags=[tag_1, tag_2])
        post.save()
        self.assertEqual(len(post.tags), 2)

        BlogPost.objects(slug="test-2").update_one(set__tags__0__name="python")
        post.reload()
        self.assertEqual(post.tags[0].name, 'python')

        BlogPost.objects(slug="test-2").update_one(pop__tags=-1)
        post.reload()
        self.assertEqual(len(post.tags), 1)

        BlogPost.drop_collection()

    def test_set_list_embedded_documents(self):

        class Author(EmbeddedDocument):
            name = StringField()

        class Message(Document):
            title = StringField()
            authors = ListField(EmbeddedDocumentField('Author'))

        Message.drop_collection()

        message = Message(title="hello", authors=[Author(name="Harry")])
        message.save()

        Message.objects(authors__name="Harry").update_one(
            set__authors__S=Author(name="Ross"))

        message = message.reload()
        self.assertEqual(message.authors[0].name, "Ross")

        Message.objects(authors__name="Ross").update_one(
            set__authors=[Author(name="Harry"),
                          Author(name="Ross"),
                          Author(name="Adam")])

        message = message.reload()
        self.assertEqual(message.authors[0].name, "Harry")
        self.assertEqual(message.authors[1].name, "Ross")
        self.assertEqual(message.authors[2].name, "Adam")

    def test_reload_embedded_docs_instance(self):

        class SubDoc(EmbeddedDocument):
            val = IntField()

        class Doc(Document):
            embedded = EmbeddedDocumentField(SubDoc)

        doc = Doc(embedded=SubDoc(val=0)).save()
        doc.reload()

        self.assertEqual(doc.pk, doc.embedded._instance.pk)

    def test_reload_list_embedded_docs_instance(self):

        class SubDoc(EmbeddedDocument):
            val = IntField()

        class Doc(Document):
            embedded = ListField(EmbeddedDocumentField(SubDoc))

        doc = Doc(embedded=[SubDoc(val=0)]).save()
        doc.reload()

        self.assertEqual(doc.pk, doc.embedded[0]._instance.pk)

    def test_order_by(self):
        """Ensure that QuerySets may be ordered.
        """
        self.Person(name="User B", age=40).save()
        self.Person(name="User A", age=20).save()
        self.Person(name="User C", age=30).save()

        names = [p.name for p in self.Person.objects.order_by('-age')]
        self.assertEqual(names, ['User B', 'User C', 'User A'])

        names = [p.name for p in self.Person.objects.order_by('+age')]
        self.assertEqual(names, ['User A', 'User C', 'User B'])

        names = [p.name for p in self.Person.objects.order_by('age')]
        self.assertEqual(names, ['User A', 'User C', 'User B'])

        ages = [p.age for p in self.Person.objects.order_by('-name')]
        self.assertEqual(ages, [30, 40, 20])

    def test_order_by_optional(self):
        class BlogPost(Document):
            title = StringField()
            published_date = DateTimeField(required=False)

        BlogPost.drop_collection()

        blog_post_3 = BlogPost(title="Blog Post #3",
                               published_date=datetime(2010, 1, 6, 0, 0, 0))
        blog_post_2 = BlogPost(title="Blog Post #2",
                               published_date=datetime(2010, 1, 5, 0, 0, 0))
        blog_post_4 = BlogPost(title="Blog Post #4",
                               published_date=datetime(2010, 1, 7, 0, 0, 0))
        blog_post_1 = BlogPost(title="Blog Post #1", published_date=None)

        blog_post_3.save()
        blog_post_1.save()
        blog_post_4.save()
        blog_post_2.save()

        expected = [blog_post_1, blog_post_2, blog_post_3, blog_post_4]
        self.assertSequence(BlogPost.objects.order_by('published_date'),
                            expected)
        self.assertSequence(BlogPost.objects.order_by('+published_date'),
                            expected)

        expected.reverse()
        self.assertSequence(BlogPost.objects.order_by('-published_date'),
                            expected)

    def test_order_by_list(self):
        class BlogPost(Document):
            title = StringField()
            published_date = DateTimeField(required=False)

        BlogPost.drop_collection()

        blog_post_1 = BlogPost(title="A",
                               published_date=datetime(2010, 1, 6, 0, 0, 0))
        blog_post_2 = BlogPost(title="B",
                               published_date=datetime(2010, 1, 6, 0, 0, 0))
        blog_post_3 = BlogPost(title="C",
                               published_date=datetime(2010, 1, 7, 0, 0, 0))

        blog_post_2.save()
        blog_post_3.save()
        blog_post_1.save()

        qs = BlogPost.objects.order_by('published_date', 'title')
        expected = [blog_post_1, blog_post_2, blog_post_3]
        self.assertSequence(qs, expected)

        qs = BlogPost.objects.order_by('-published_date', '-title')
        expected.reverse()
        self.assertSequence(qs, expected)

    def test_order_by_chaining(self):
        """Ensure that an order_by query chains properly and allows .only()
        """
        self.Person(name="User B", age=40).save()
        self.Person(name="User A", age=20).save()
        self.Person(name="User C", age=30).save()

        only_age = self.Person.objects.order_by('-age').only('age')

        names = [p.name for p in only_age]
        ages = [p.age for p in only_age]

        # The .only('age') clause should mean that all names are None
        self.assertEqual(names, [None, None, None])
        self.assertEqual(ages, [40, 30, 20])

        qs = self.Person.objects.all().order_by('-age')
        qs = qs.limit(10)
        ages = [p.age for p in qs]
        self.assertEqual(ages, [40, 30, 20])

        qs = self.Person.objects.all().limit(10)
        qs = qs.order_by('-age')

        ages = [p.age for p in qs]
        self.assertEqual(ages, [40, 30, 20])

        qs = self.Person.objects.all().skip(0)
        qs = qs.order_by('-age')
        ages = [p.age for p in qs]
        self.assertEqual(ages, [40, 30, 20])

    def test_confirm_order_by_reference_wont_work(self):
        """Ordering by reference is not possible.  Use map / reduce.. or
        denormalise"""

        class Author(Document):
            author = ReferenceField(self.Person)

        Author.drop_collection()

        person_a = self.Person(name="User A", age=20)
        person_a.save()
        person_b = self.Person(name="User B", age=40)
        person_b.save()
        person_c = self.Person(name="User C", age=30)
        person_c.save()

        Author(author=person_a).save()
        Author(author=person_b).save()
        Author(author=person_c).save()

        names = [a.author.name for a in Author.objects.order_by('-author__age')]
        self.assertEqual(names, ['User A', 'User B', 'User C'])

    def test_map_reduce(self):
        """Ensure map/reduce is both mapping and reducing.
        """
        class BlogPost(Document):
            title = StringField()
            tags = ListField(StringField(), db_field='post-tag-list')

        BlogPost.drop_collection()

        BlogPost(title="Post #1", tags=['music', 'film', 'print']).save()
        BlogPost(title="Post #2", tags=['music', 'film']).save()
        BlogPost(title="Post #3", tags=['film', 'photography']).save()

        map_f = """
            function() {
                this[~tags].forEach(function(tag) {
                    emit(tag, 1);
                });
            }
        """

        reduce_f = """
            function(key, values) {
                var total = 0;
                for(var i=0; i<values.length; i++) {
                    total += values[i];
                }
                return total;
            }
        """

        # run a map/reduce operation spanning all posts
        results = BlogPost.objects.map_reduce(map_f, reduce_f, "myresults")
        results = list(results)
        self.assertEqual(len(results), 4)

        music = list(filter(lambda r: r.key == "music", results))[0]
        self.assertEqual(music.value, 2)

        film = list(filter(lambda r: r.key == "film", results))[0]
        self.assertEqual(film.value, 3)

        BlogPost.drop_collection()

    def test_map_reduce_with_custom_object_ids(self):
        """Ensure that QuerySet.map_reduce works properly with custom
        primary keys.
        """

        class BlogPost(Document):
            title = StringField(primary_key=True)
            tags = ListField(StringField())

        post1 = BlogPost(title="Post #1", tags=["mongodb", "mongoengine"])
        post2 = BlogPost(title="Post #2", tags=["django", "mongodb"])
        post3 = BlogPost(title="Post #3", tags=["hitchcock films"])

        post1.save()
        post2.save()
        post3.save()

        self.assertEqual(BlogPost._fields['title'].db_field, '_id')
        self.assertEqual(BlogPost._meta['id_field'], 'title')

        map_f = """
            function() {
                emit(this._id, 1);
            }
        """

        # reduce to a list of tag ids and counts
        reduce_f = """
            function(key, values) {
                var total = 0;
                for(var i=0; i<values.length; i++) {
                    total += values[i];
                }
                return total;
            }
        """

        results = BlogPost.objects.map_reduce(map_f, reduce_f, "myresults")
        results = list(results)

        self.assertEqual(results[0].object, post1)
        self.assertEqual(results[1].object, post2)
        self.assertEqual(results[2].object, post3)

        BlogPost.drop_collection()

    def test_map_reduce_custom_output(self):
        """
        Test map/reduce custom output
        """
        register_connection('test2', 'mongoenginetest2')
        
        class Family(Document):
            id = IntField(
                primary_key=True)
            log = StringField()

        class Person(Document):
            id = IntField(
                primary_key=True)
            name = StringField()
            age = IntField()
            family = ReferenceField(Family)
            
        Family.drop_collection()
        Person.drop_collection()
        
        # creating first family
        f1 = Family(id=1, log="Trav 02 de Julho")
        f1.save()

        # persons of first family
        Person(id=1, family=f1, name=u"Wilson Jr", age=21).save()
        Person(id=2, family=f1, name=u"Wilson Father", age=45).save()
        Person(id=3, family=f1, name=u"Eliana Costa", age=40).save()
        Person(id=4, family=f1, name=u"Tayza Mariana", age=17).save()

        # creating second family
        f2 = Family(id=2, log="Av prof frasc brunno")
        f2.save()

        #persons of second family
        Person(id=5, family=f2, name="Isabella Luanna", age=16).save()
        Person(id=6, family=f2, name="Sandra Mara", age=36).save()
        Person(id=7, family=f2, name="Igor Gabriel", age=10).save()
        
        # creating third family
        f3 = Family(id=3, log="Av brazil")
        f3.save()

        #persons of thrird family
        Person(id=8, family=f3, name="Arthur WA", age=30).save()
        Person(id=9, family=f3, name="Paula Leonel", age=25).save()

        # executing join map/reduce
        map_person = """
            function () {
                emit(this.family, {
                     totalAge: this.age,
                     persons: [{
                        name: this.name,
                        age: this.age
                }]});
            }
        """

        map_family = """
            function () {
                emit(this._id, {
                   totalAge: 0,
                   persons: []
                });
            }
        """

        reduce_f = """
            function (key, values) {
                var family = {persons: [], totalAge: 0};
    
                values.forEach(function(value) {
                    if (value.persons) {
                        value.persons.forEach(function (person) {
                            family.persons.push(person);
                            family.totalAge += person.age;
                        });
                    }
                });

                return family;
            }
        """
        cursor = Family.objects.map_reduce(
            map_f=map_family,
            reduce_f=reduce_f,
            output={'replace': 'family_map', 'db_alias': 'test2'})

        # start a map/reduce
        cursor.next()

        results = Person.objects.map_reduce(
            map_f=map_person,
            reduce_f=reduce_f,
            output={'reduce': 'family_map', 'db_alias': 'test2'})

        results = list(results)
        collection = get_db('test2').family_map
        
        self.assertEqual(
            collection.find_one({'_id': 1}), {
                '_id': 1,
                'value': {
                    'persons': [
                        {'age': 21, 'name': u'Wilson Jr'},
                        {'age': 45, 'name': u'Wilson Father'},
                        {'age': 40, 'name': u'Eliana Costa'},
                        {'age': 17, 'name': u'Tayza Mariana'}],
                    'totalAge': 123}
                })

        self.assertEqual(
            collection.find_one({'_id': 2}), {
                '_id': 2,
                'value': {
                    'persons': [
                        {'age': 16, 'name': u'Isabella Luanna'},
                        {'age': 36, 'name': u'Sandra Mara'},
                        {'age': 10, 'name': u'Igor Gabriel'}],
                    'totalAge': 62}
                })

        self.assertEqual(
            collection.find_one({'_id': 3}), {
                '_id': 3,
                'value': {
                    'persons': [
                        {'age': 30, 'name': u'Arthur WA'},
                        {'age': 25, 'name': u'Paula Leonel'}],
                    'totalAge': 55}
                })
        
    def test_map_reduce_finalize(self):
        """Ensure that map, reduce, and finalize run and introduce "scope"
        by simulating "hotness" ranking with Reddit algorithm.
        """
        from time import mktime

        class Link(Document):
            title = StringField(db_field='bpTitle')
            up_votes = IntField()
            down_votes = IntField()
            submitted = DateTimeField(db_field='sTime')

        Link.drop_collection()

        now = datetime.utcnow()

        # Note: Test data taken from a custom Reddit homepage on
        # Fri, 12 Feb 2010 14:36:00 -0600. Link ordering should
        # reflect order of insertion below, but is not influenced
        # by insertion order.
        Link(title = "Google Buzz auto-followed a woman's abusive ex ...",
             up_votes = 1079,
             down_votes = 553,
             submitted = now-timedelta(hours=4)).save()
        Link(title = "We did it! Barbie is a computer engineer.",
             up_votes = 481,
             down_votes = 124,
             submitted = now-timedelta(hours=2)).save()
        Link(title = "This Is A Mosquito Getting Killed By A Laser",
             up_votes = 1446,
             down_votes = 530,
             submitted=now-timedelta(hours=13)).save()
        Link(title = "Arabic flashcards land physics student in jail.",
             up_votes = 215,
             down_votes = 105,
             submitted = now-timedelta(hours=6)).save()
        Link(title = "The Burger Lab: Presenting, the Flood Burger",
             up_votes = 48,
             down_votes = 17,
             submitted = now-timedelta(hours=5)).save()
        Link(title="How to see polarization with the naked eye",
             up_votes = 74,
             down_votes = 13,
             submitted = now-timedelta(hours=10)).save()

        map_f = """
            function() {
                emit(this[~id], {up_delta: this[~up_votes] - this[~down_votes],
                                sub_date: this[~submitted].getTime() / 1000})
            }
        """

        reduce_f = """
            function(key, values) {
                data = values[0];

                x = data.up_delta;

                // calculate time diff between reddit epoch and submission
                sec_since_epoch = data.sub_date - reddit_epoch;

                // calculate 'Y'
                if(x > 0) {
                    y = 1;
                } else if (x = 0) {
                    y = 0;
                } else {
                    y = -1;
                }

                // calculate 'Z', the maximal value
                if(Math.abs(x) >= 1) {
                    z = Math.abs(x);
                } else {
                    z = 1;
                }

                return {x: x, y: y, z: z, t_s: sec_since_epoch};
            }
        """

        finalize_f = """
            function(key, value) {
                // f(sec_since_epoch,y,z) =
                //                    log10(z) + ((y*sec_since_epoch) / 45000)
                z_10 = Math.log(value.z) / Math.log(10);
                weight = z_10 + ((value.y * value.t_s) / 45000);
                return weight;
            }
        """

        # provide the reddit epoch (used for ranking) as a variable available
        # to all phases of the map/reduce operation: map, reduce, and finalize.
        reddit_epoch = mktime(datetime(2005, 12, 8, 7, 46, 43).timetuple())
        scope = {'reddit_epoch': reddit_epoch}

        # run a map/reduce operation across all links. ordering is set
        # to "-value", which orders the "weight" value returned from
        # "finalize_f" in descending order.
        results = Link.objects.order_by("-value")
        results = results.map_reduce(map_f,
                                     reduce_f,
                                     "myresults",
                                     finalize_f=finalize_f,
                                     scope=scope)
        results = list(results)

        # assert troublesome Buzz article is ranked 1st
        self.assertTrue(results[0].object.title.startswith("Google Buzz"))

        # assert laser vision is ranked last
        self.assertTrue(results[-1].object.title.startswith("How to see"))

        Link.drop_collection()

    def test_item_frequencies(self):
        """Ensure that item frequencies are properly generated from lists.
        """
        class BlogPost(Document):
            hits = IntField()
            tags = ListField(StringField(), db_field='blogTags')

        BlogPost.drop_collection()

        BlogPost(hits=1, tags=['music', 'film', 'actors', 'watch']).save()
        BlogPost(hits=2, tags=['music', 'watch']).save()
        BlogPost(hits=2, tags=['music', 'actors']).save()

        def test_assertions(f):
            f = dict((key, int(val)) for key, val in f.items())
            self.assertEqual(set(['music', 'film', 'actors', 'watch']), set(f.keys()))
            self.assertEqual(f['music'], 3)
            self.assertEqual(f['actors'], 2)
            self.assertEqual(f['watch'], 2)
            self.assertEqual(f['film'], 1)

        exec_js = BlogPost.objects.item_frequencies('tags')
        map_reduce = BlogPost.objects.item_frequencies('tags', map_reduce=True)
        test_assertions(exec_js)
        test_assertions(map_reduce)

        # Ensure query is taken into account
        def test_assertions(f):
            f = dict((key, int(val)) for key, val in f.items())
            self.assertEqual(set(['music', 'actors', 'watch']), set(f.keys()))
            self.assertEqual(f['music'], 2)
            self.assertEqual(f['actors'], 1)
            self.assertEqual(f['watch'], 1)

        exec_js = BlogPost.objects(hits__gt=1).item_frequencies('tags')
        map_reduce = BlogPost.objects(hits__gt=1).item_frequencies('tags', map_reduce=True)
        test_assertions(exec_js)
        test_assertions(map_reduce)

        # Check that normalization works
        def test_assertions(f):
            self.assertAlmostEqual(f['music'], 3.0/8.0)
            self.assertAlmostEqual(f['actors'], 2.0/8.0)
            self.assertAlmostEqual(f['watch'], 2.0/8.0)
            self.assertAlmostEqual(f['film'], 1.0/8.0)

        exec_js = BlogPost.objects.item_frequencies('tags', normalize=True)
        map_reduce = BlogPost.objects.item_frequencies('tags', normalize=True, map_reduce=True)
        test_assertions(exec_js)
        test_assertions(map_reduce)

        # Check item_frequencies works for non-list fields
        def test_assertions(f):
            self.assertEqual(set([1, 2]), set(f.keys()))
            self.assertEqual(f[1], 1)
            self.assertEqual(f[2], 2)

        exec_js = BlogPost.objects.item_frequencies('hits')
        map_reduce = BlogPost.objects.item_frequencies('hits', map_reduce=True)
        test_assertions(exec_js)
        test_assertions(map_reduce)

        BlogPost.drop_collection()

    def test_item_frequencies_on_embedded(self):
        """Ensure that item frequencies are properly generated from lists.
        """

        class Phone(EmbeddedDocument):
            number = StringField()

        class Person(Document):
            name = StringField()
            phone = EmbeddedDocumentField(Phone)

        Person.drop_collection()

        doc = Person(name="Guido")
        doc.phone = Phone(number='62-3331-1656')
        doc.save()

        doc = Person(name="Marr")
        doc.phone = Phone(number='62-3331-1656')
        doc.save()

        doc = Person(name="WP Junior")
        doc.phone = Phone(number='62-3332-1656')
        doc.save()


        def test_assertions(f):
            f = dict((key, int(val)) for key, val in f.items())
            self.assertEqual(set(['62-3331-1656', '62-3332-1656']), set(f.keys()))
            self.assertEqual(f['62-3331-1656'], 2)
            self.assertEqual(f['62-3332-1656'], 1)

        exec_js = Person.objects.item_frequencies('phone.number')
        map_reduce = Person.objects.item_frequencies('phone.number', map_reduce=True)
        test_assertions(exec_js)
        test_assertions(map_reduce)

        # Ensure query is taken into account
        def test_assertions(f):
            f = dict((key, int(val)) for key, val in f.items())
            self.assertEqual(set(['62-3331-1656']), set(f.keys()))
            self.assertEqual(f['62-3331-1656'], 2)

        exec_js = Person.objects(phone__number='62-3331-1656').item_frequencies('phone.number')
        map_reduce = Person.objects(phone__number='62-3331-1656').item_frequencies('phone.number', map_reduce=True)
        test_assertions(exec_js)
        test_assertions(map_reduce)

        # Check that normalization works
        def test_assertions(f):
            self.assertEqual(f['62-3331-1656'], 2.0/3.0)
            self.assertEqual(f['62-3332-1656'], 1.0/3.0)

        exec_js = Person.objects.item_frequencies('phone.number', normalize=True)
        map_reduce = Person.objects.item_frequencies('phone.number', normalize=True, map_reduce=True)
        test_assertions(exec_js)
        test_assertions(map_reduce)

    def test_item_frequencies_null_values(self):

        class Person(Document):
            name = StringField()
            city = StringField()

        Person.drop_collection()

        Person(name="Wilson Snr", city="CRB").save()
        Person(name="Wilson Jr").save()

        freq = Person.objects.item_frequencies('city')
        self.assertEqual(freq, {'CRB': 1.0, None: 1.0})
        freq = Person.objects.item_frequencies('city', normalize=True)
        self.assertEqual(freq, {'CRB': 0.5, None: 0.5})


        freq = Person.objects.item_frequencies('city', map_reduce=True)
        self.assertEqual(freq, {'CRB': 1.0, None: 1.0})
        freq = Person.objects.item_frequencies('city', normalize=True, map_reduce=True)
        self.assertEqual(freq, {'CRB': 0.5, None: 0.5})

    def test_item_frequencies_with_null_embedded(self):
        class Data(EmbeddedDocument):
            name = StringField()

        class Extra(EmbeddedDocument):
            tag = StringField()

        class Person(Document):
            data = EmbeddedDocumentField(Data, required=True)
            extra = EmbeddedDocumentField(Extra)

        Person.drop_collection()

        p = Person()
        p.data = Data(name="Wilson Jr")
        p.save()

        p = Person()
        p.data = Data(name="Wesley")
        p.extra = Extra(tag="friend")
        p.save()

        ot = Person.objects.item_frequencies('extra.tag', map_reduce=False)
        self.assertEqual(ot, {None: 1.0, u'friend': 1.0})

        ot = Person.objects.item_frequencies('extra.tag', map_reduce=True)
        self.assertEqual(ot, {None: 1.0, u'friend': 1.0})

    def test_item_frequencies_with_0_values(self):
        class Test(Document):
            val = IntField()

        Test.drop_collection()
        t = Test()
        t.val = 0
        t.save()

        ot = Test.objects.item_frequencies('val', map_reduce=True)
        self.assertEqual(ot, {0: 1})
        ot = Test.objects.item_frequencies('val', map_reduce=False)
        self.assertEqual(ot, {0: 1})

    def test_item_frequencies_with_False_values(self):
        class Test(Document):
            val = BooleanField()

        Test.drop_collection()
        t = Test()
        t.val = False
        t.save()

        ot = Test.objects.item_frequencies('val', map_reduce=True)
        self.assertEqual(ot, {False: 1})
        ot = Test.objects.item_frequencies('val', map_reduce=False)
        self.assertEqual(ot, {False: 1})

    def test_item_frequencies_normalize(self):
        class Test(Document):
            val = IntField()

        Test.drop_collection()

        for i in xrange(50):
            Test(val=1).save()

        for i in xrange(20):
            Test(val=2).save()

        freqs = Test.objects.item_frequencies('val', map_reduce=False, normalize=True)
        self.assertEqual(freqs, {1: 50.0/70, 2: 20.0/70})

        freqs = Test.objects.item_frequencies('val', map_reduce=True, normalize=True)
        self.assertEqual(freqs, {1: 50.0/70, 2: 20.0/70})

    def test_average(self):
        """Ensure that field can be averaged correctly.
        """
        self.Person(name='person', age=0).save()
        self.assertEqual(int(self.Person.objects.average('age')), 0)

        ages = [23, 54, 12, 94, 27]
        for i, age in enumerate(ages):
            self.Person(name='test%s' % i, age=age).save()

        avg = float(sum(ages)) / (len(ages) + 1) # take into account the 0
        self.assertAlmostEqual(int(self.Person.objects.average('age')), avg)

        self.Person(name='ageless person').save()
        self.assertEqual(int(self.Person.objects.average('age')), avg)

        # dot notation
        self.Person(name='person meta', person_meta=self.PersonMeta(weight=0)).save()
        self.assertAlmostEqual(int(self.Person.objects.average('person_meta.weight')), 0)

        for i, weight in enumerate(ages):
            self.Person(name='test meta%i', person_meta=self.PersonMeta(weight=weight)).save()

        self.assertAlmostEqual(int(self.Person.objects.average('person_meta.weight')), avg)

        self.Person(name='test meta none').save()
        self.assertEqual(int(self.Person.objects.average('person_meta.weight')), avg)


    def test_sum(self):
        """Ensure that field can be summed over correctly.
        """
        ages = [23, 54, 12, 94, 27]
        for i, age in enumerate(ages):
            self.Person(name='test%s' % i, age=age).save()

        self.assertEqual(int(self.Person.objects.sum('age')), sum(ages))

        self.Person(name='ageless person').save()
        self.assertEqual(int(self.Person.objects.sum('age')), sum(ages))

        for i, age in enumerate(ages):
            self.Person(name='test meta%s' % i, person_meta=self.PersonMeta(weight=age)).save()

        self.assertEqual(int(self.Person.objects.sum('person_meta.weight')), sum(ages))

        self.Person(name='weightless person').save()
        self.assertEqual(int(self.Person.objects.sum('age')), sum(ages))

    def test_embedded_average(self):
        class Pay(EmbeddedDocument):
            value = DecimalField()

        class Doc(Document):
            name = StringField()
            pay = EmbeddedDocumentField(
                Pay)

        Doc.drop_collection()

        Doc(name=u"Wilson Junior",
            pay=Pay(value=150)).save()

        Doc(name=u"Isabella Luanna",
            pay=Pay(value=530)).save()

        Doc(name=u"Tayza mariana",
            pay=Pay(value=165)).save()

        Doc(name=u"Eliana Costa",
            pay=Pay(value=115)).save()

        self.assertEqual(
            Doc.objects.average('pay.value'),
            240)

    def test_embedded_array_average(self):
        class Pay(EmbeddedDocument):
            values = ListField(DecimalField())

        class Doc(Document):
            name = StringField()
            pay = EmbeddedDocumentField(
                Pay)

        Doc.drop_collection()

        Doc(name=u"Wilson Junior",
            pay=Pay(values=[150, 100])).save()

        Doc(name=u"Isabella Luanna",
            pay=Pay(values=[530, 100])).save()

        Doc(name=u"Tayza mariana",
            pay=Pay(values=[165, 100])).save()

        Doc(name=u"Eliana Costa",
            pay=Pay(values=[115, 100])).save()

        self.assertEqual(
            Doc.objects.average('pay.values'),
            170)

    def test_array_average(self):
        class Doc(Document):
            values = ListField(DecimalField())

        Doc.drop_collection()

        Doc(values=[150, 100]).save()
        Doc(values=[530, 100]).save()
        Doc(values=[165, 100]).save()
        Doc(values=[115, 100]).save()

        self.assertEqual(
            Doc.objects.average('values'),
            170)

    def test_embedded_sum(self):
        class Pay(EmbeddedDocument):
            value = DecimalField()

        class Doc(Document):
            name = StringField()
            pay = EmbeddedDocumentField(
                Pay)

        Doc.drop_collection()

        Doc(name=u"Wilson Junior",
            pay=Pay(value=150)).save()

        Doc(name=u"Isabella Luanna",
            pay=Pay(value=530)).save()

        Doc(name=u"Tayza mariana",
            pay=Pay(value=165)).save()

        Doc(name=u"Eliana Costa",
            pay=Pay(value=115)).save()

        self.assertEqual(
            Doc.objects.sum('pay.value'),
            960)


    def test_embedded_array_sum(self):
        class Pay(EmbeddedDocument):
            values = ListField(DecimalField())

        class Doc(Document):
            name = StringField()
            pay = EmbeddedDocumentField(
                Pay)

        Doc.drop_collection()

        Doc(name=u"Wilson Junior",
            pay=Pay(values=[150, 100])).save()

        Doc(name=u"Isabella Luanna",
            pay=Pay(values=[530, 100])).save()

        Doc(name=u"Tayza mariana",
            pay=Pay(values=[165, 100])).save()

        Doc(name=u"Eliana Costa",
            pay=Pay(values=[115, 100])).save()

        self.assertEqual(
            Doc.objects.sum('pay.values'),
            1360)

    def test_array_sum(self):
        class Doc(Document):
            values = ListField(DecimalField())

        Doc.drop_collection()

        Doc(values=[150, 100]).save()
        Doc(values=[530, 100]).save()
        Doc(values=[165, 100]).save()
        Doc(values=[115, 100]).save()

        self.assertEqual(
            Doc.objects.sum('values'),
            1360)

    def test_distinct(self):
        """Ensure that the QuerySet.distinct method works.
        """
        self.Person(name='Mr Orange', age=20).save()
        self.Person(name='Mr White', age=20).save()
        self.Person(name='Mr Orange', age=30).save()
        self.Person(name='Mr Pink', age=30).save()
        self.assertEqual(set(self.Person.objects.distinct('name')),
                         set(['Mr Orange', 'Mr White', 'Mr Pink']))
        self.assertEqual(set(self.Person.objects.distinct('age')),
                         set([20, 30]))
        self.assertEqual(set(self.Person.objects(age=30).distinct('name')),
                         set(['Mr Orange', 'Mr Pink']))

    def test_distinct_handles_references(self):
        class Foo(Document):
            bar = ReferenceField("Bar")

        class Bar(Document):
            text = StringField()

        Bar.drop_collection()
        Foo.drop_collection()

        bar = Bar(text="hi")
        bar.save()

        foo = Foo(bar=bar)
        foo.save()

        self.assertEqual(Foo.objects.distinct("bar"), [bar])

    def test_distinct_handles_references_to_alias(self):
        register_connection('testdb', 'mongoenginetest2')

        class Foo(Document):
            bar = ReferenceField("Bar")
            meta = {'db_alias': 'testdb'}

        class Bar(Document):
            text = StringField()
            meta = {'db_alias': 'testdb'}

        Bar.drop_collection()
        Foo.drop_collection()

        bar = Bar(text="hi")
        bar.save()

        foo = Foo(bar=bar)
        foo.save()

        self.assertEqual(Foo.objects.distinct("bar"), [bar])

    def test_distinct_handles_db_field(self):
        """Ensure that distinct resolves field name to db_field as expected.
        """
        class Product(Document):
            product_id = IntField(db_field='pid')

        Product.drop_collection()

        Product(product_id=1).save()
        Product(product_id=2).save()
        Product(product_id=1).save()

        self.assertEqual(set(Product.objects.distinct('product_id')),
                         set([1, 2]))
        self.assertEqual(set(Product.objects.distinct('pid')),
                         set([1, 2]))

        Product.drop_collection()

    def test_distinct_ListField_EmbeddedDocumentField(self):

        class Author(EmbeddedDocument):
            name = StringField()

        class Book(Document):
            title = StringField()
            authors = ListField(EmbeddedDocumentField(Author))

        Book.drop_collection()

        mark_twain = Author(name="Mark Twain")
        john_tolkien = Author(name="John Ronald Reuel Tolkien")

        book = Book(title="Tom Sawyer", authors=[mark_twain]).save()
        book = Book(title="The Lord of the Rings", authors=[john_tolkien]).save()
        book = Book(title="The Stories", authors=[mark_twain, john_tolkien]).save()
        authors = Book.objects.distinct("authors")

        self.assertEqual(authors, [mark_twain, john_tolkien])

    def test_custom_manager(self):
        """Ensure that custom QuerySetManager instances work as expected.
        """
        class BlogPost(Document):
            tags = ListField(StringField())
            deleted = BooleanField(default=False)
            date = DateTimeField(default=datetime.now)

            @queryset_manager
            def objects(cls, qryset):
                opts = {"deleted": False}
                return qryset(**opts)

            @queryset_manager
            def music_posts(doc_cls, queryset, deleted=False):
                return queryset(tags='music',
                                deleted=deleted).order_by('date')

        BlogPost.drop_collection()

        post1 = BlogPost(tags=['music', 'film']).save()
        post2 = BlogPost(tags=['music']).save()
        post3 = BlogPost(tags=['film', 'actors']).save()
        post4 = BlogPost(tags=['film', 'actors', 'music'], deleted=True).save()

        self.assertEqual([p.id for p in BlogPost.objects()],
                         [post1.id, post2.id, post3.id])
        self.assertEqual([p.id for p in BlogPost.music_posts()],
                         [post1.id, post2.id])

        self.assertEqual([p.id for p in BlogPost.music_posts(True)],
                         [post4.id])

        BlogPost.drop_collection()

    def test_custom_manager_overriding_objects_works(self):

        class Foo(Document):
            bar = StringField(default='bar')
            active = BooleanField(default=False)

            @queryset_manager
            def objects(doc_cls, queryset):
                return queryset(active=True)

            @queryset_manager
            def with_inactive(doc_cls, queryset):
                return queryset(active=False)

        Foo.drop_collection()

        Foo(active=True).save()
        Foo(active=False).save()

        self.assertEqual(1, Foo.objects.count())
        self.assertEqual(1, Foo.with_inactive.count())

        Foo.with_inactive.first().delete()
        self.assertEqual(0, Foo.with_inactive.count())
        self.assertEqual(1, Foo.objects.count())

    def test_inherit_objects(self):

        class Foo(Document):
            meta = {'allow_inheritance': True}
            active = BooleanField(default=True)

            @queryset_manager
            def objects(klass, queryset):
                return queryset(active=True)

        class Bar(Foo):
            pass

        Bar.drop_collection()
        Bar.objects.create(active=False)
        self.assertEqual(0, Bar.objects.count())

    def test_inherit_objects_override(self):

        class Foo(Document):
            meta = {'allow_inheritance': True}
            active = BooleanField(default=True)

            @queryset_manager
            def objects(klass, queryset):
                return queryset(active=True)

        class Bar(Foo):
            @queryset_manager
            def objects(klass, queryset):
                return queryset(active=False)

        Bar.drop_collection()
        Bar.objects.create(active=False)
        self.assertEqual(0, Foo.objects.count())
        self.assertEqual(1, Bar.objects.count())

    def test_query_value_conversion(self):
        """Ensure that query values are properly converted when necessary.
        """
        class BlogPost(Document):
            author = ReferenceField(self.Person)

        BlogPost.drop_collection()

        person = self.Person(name='test', age=30)
        person.save()

        post = BlogPost(author=person)
        post.save()

        # Test that query may be performed by providing a document as a value
        # while using a ReferenceField's name - the document should be
        # converted to an DBRef, which is legal, unlike a Document object
        post_obj = BlogPost.objects(author=person).first()
        self.assertEqual(post.id, post_obj.id)

        # Test that lists of values work when using the 'in', 'nin' and 'all'
        post_obj = BlogPost.objects(author__in=[person]).first()
        self.assertEqual(post.id, post_obj.id)

        BlogPost.drop_collection()

    def test_update_value_conversion(self):
        """Ensure that values used in updates are converted before use.
        """
        class Group(Document):
            members = ListField(ReferenceField(self.Person))

        Group.drop_collection()

        user1 = self.Person(name='user1')
        user1.save()
        user2 = self.Person(name='user2')
        user2.save()

        group = Group()
        group.save()

        Group.objects(id=group.id).update(set__members=[user1, user2])
        group.reload()

        self.assertTrue(len(group.members) == 2)
        self.assertEqual(group.members[0].name, user1.name)
        self.assertEqual(group.members[1].name, user2.name)

        Group.drop_collection()

    def test_dict_with_custom_baseclass(self):
        """Ensure DictField working with custom base clases.
        """
        class Test(Document):
            testdict = DictField()

        Test.drop_collection()

        t = Test(testdict={'f': 'Value'})
        t.save()

        self.assertEqual(Test.objects(testdict__f__startswith='Val').count(), 1)
        self.assertEqual(Test.objects(testdict__f='Value').count(), 1)
        Test.drop_collection()

        class Test(Document):
            testdict = DictField(basecls=StringField)

        t = Test(testdict={'f': 'Value'})
        t.save()

        self.assertEqual(Test.objects(testdict__f='Value').count(), 1)
        self.assertEqual(Test.objects(testdict__f__startswith='Val').count(), 1)
        Test.drop_collection()

    def test_bulk(self):
        """Ensure bulk querying by object id returns a proper dict.
        """
        class BlogPost(Document):
            title = StringField()

        BlogPost.drop_collection()

        post_1 = BlogPost(title="Post #1")
        post_2 = BlogPost(title="Post #2")
        post_3 = BlogPost(title="Post #3")
        post_4 = BlogPost(title="Post #4")
        post_5 = BlogPost(title="Post #5")

        post_1.save()
        post_2.save()
        post_3.save()
        post_4.save()
        post_5.save()

        ids = [post_1.id, post_2.id, post_5.id]
        objects = BlogPost.objects.in_bulk(ids)

        self.assertEqual(len(objects), 3)

        self.assertTrue(post_1.id in objects)
        self.assertTrue(post_2.id in objects)
        self.assertTrue(post_5.id in objects)

        self.assertTrue(objects[post_1.id].title == post_1.title)
        self.assertTrue(objects[post_2.id].title == post_2.title)
        self.assertTrue(objects[post_5.id].title == post_5.title)

        BlogPost.drop_collection()

    def tearDown(self):
        self.Person.drop_collection()

    def test_custom_querysets(self):
        """Ensure that custom QuerySet classes may be used.
        """
        class CustomQuerySet(QuerySet):
            def not_empty(self):
                return self.count() > 0

        class Post(Document):
            meta = {'queryset_class': CustomQuerySet}

        Post.drop_collection()

        self.assertTrue(isinstance(Post.objects, CustomQuerySet))
        self.assertFalse(Post.objects.not_empty())

        Post().save()
        self.assertTrue(Post.objects.not_empty())

        Post.drop_collection()

    def test_custom_querysets_set_manager_directly(self):
        """Ensure that custom QuerySet classes may be used.
        """

        class CustomQuerySet(QuerySet):
            def not_empty(self):
                return self.count() > 0

        class CustomQuerySetManager(QuerySetManager):
            queryset_class = CustomQuerySet

        class Post(Document):
            objects = CustomQuerySetManager()

        Post.drop_collection()

        self.assertTrue(isinstance(Post.objects, CustomQuerySet))
        self.assertFalse(Post.objects.not_empty())

        Post().save()
        self.assertTrue(Post.objects.not_empty())

        Post.drop_collection()

    def test_custom_querysets_managers_directly(self):
        """Ensure that custom QuerySet classes may be used.
        """

        class CustomQuerySetManager(QuerySetManager):

            @staticmethod
            def get_queryset(doc_cls, queryset):
                return queryset(is_published=True)

        class Post(Document):
            is_published = BooleanField(default=False)
            published = CustomQuerySetManager()

        Post.drop_collection()

        Post().save()
        Post(is_published=True).save()
        self.assertEqual(Post.objects.count(), 2)
        self.assertEqual(Post.published.count(), 1)

        Post.drop_collection()

    def test_custom_querysets_inherited(self):
        """Ensure that custom QuerySet classes may be used.
        """

        class CustomQuerySet(QuerySet):
            def not_empty(self):
                return self.count() > 0

        class Base(Document):
            meta = {'abstract': True, 'queryset_class': CustomQuerySet}

        class Post(Base):
            pass

        Post.drop_collection()
        self.assertTrue(isinstance(Post.objects, CustomQuerySet))
        self.assertFalse(Post.objects.not_empty())

        Post().save()
        self.assertTrue(Post.objects.not_empty())

        Post.drop_collection()

    def test_custom_querysets_inherited_direct(self):
        """Ensure that custom QuerySet classes may be used.
        """

        class CustomQuerySet(QuerySet):
            def not_empty(self):
                return self.count() > 0

        class CustomQuerySetManager(QuerySetManager):
            queryset_class = CustomQuerySet

        class Base(Document):
            meta = {'abstract': True}
            objects = CustomQuerySetManager()

        class Post(Base):
            pass

        Post.drop_collection()
        self.assertTrue(isinstance(Post.objects, CustomQuerySet))
        self.assertFalse(Post.objects.not_empty())

        Post().save()
        self.assertTrue(Post.objects.not_empty())

        Post.drop_collection()

    def test_count_limit_and_skip(self):
        class Post(Document):
            title = StringField()

        Post.drop_collection()

        for i in xrange(10):
            Post(title="Post %s" % i).save()

        self.assertEqual(5, Post.objects.limit(5).skip(5).count())

        self.assertEqual(10, Post.objects.limit(5).skip(5).count(with_limit_and_skip=False))

    def test_count_and_none(self):
        """Test count works with None()"""

        class MyDoc(Document):
            pass

        MyDoc.drop_collection()
        for i in xrange(0, 10):
            MyDoc().save()

        self.assertEqual(MyDoc.objects.count(), 10)
        self.assertEqual(MyDoc.objects.none().count(), 0)

    def test_call_after_limits_set(self):
        """Ensure that re-filtering after slicing works
        """
        class Post(Document):
            title = StringField()

        Post.drop_collection()

        Post(title="Post 1").save()
        Post(title="Post 2").save()

        posts = Post.objects.all()[0:1]
        self.assertEqual(len(list(posts())), 1)

        Post.drop_collection()

    def test_order_then_filter(self):
        """Ensure that ordering still works after filtering.
        """
        class Number(Document):
            n = IntField()

        Number.drop_collection()

        n2 = Number.objects.create(n=2)
        n1 = Number.objects.create(n=1)

        self.assertEqual(list(Number.objects), [n2, n1])
        self.assertEqual(list(Number.objects.order_by('n')), [n1, n2])
        self.assertEqual(list(Number.objects.order_by('n').filter()), [n1, n2])

        Number.drop_collection()

    def test_clone(self):
        """Ensure that cloning clones complex querysets
        """
        class Number(Document):
            n = IntField()

        Number.drop_collection()

        for i in xrange(1, 101):
            t = Number(n=i)
            t.save()

        test = Number.objects
        test2 = test.clone()
        self.assertFalse(test == test2)
        self.assertEqual(test.count(), test2.count())

        test = test.filter(n__gt=11)
        test2 = test.clone()
        self.assertFalse(test == test2)
        self.assertEqual(test.count(), test2.count())

        test = test.limit(10)
        test2 = test.clone()
        self.assertFalse(test == test2)
        self.assertEqual(test.count(), test2.count())

        Number.drop_collection()

    def test_using(self):
        """Ensure that switching databases for a queryset is possible
        """
        class Number2(Document):
            n = IntField()

        Number2.drop_collection()
        with switch_db(Number2, 'test2') as Number2:
            Number2.drop_collection()

        for i in range(1, 10):
            t = Number2(n=i)
            t.switch_db('test2')
            t.save()

        self.assertEqual(len(Number2.objects.using('test2')), 9)

    def test_unset_reference(self):
        class Comment(Document):
            text = StringField()

        class Post(Document):
            comment = ReferenceField(Comment)

        Comment.drop_collection()
        Post.drop_collection()

        comment = Comment.objects.create(text='test')
        post = Post.objects.create(comment=comment)

        self.assertEqual(post.comment, comment)
        Post.objects.update(unset__comment=1)
        post.reload()
        self.assertEqual(post.comment, None)

        Comment.drop_collection()
        Post.drop_collection()

    def test_order_works_with_custom_db_field_names(self):
        class Number(Document):
            n = IntField(db_field='number')

        Number.drop_collection()

        n2 = Number.objects.create(n=2)
        n1 = Number.objects.create(n=1)

        self.assertEqual(list(Number.objects), [n2,n1])
        self.assertEqual(list(Number.objects.order_by('n')), [n1,n2])

        Number.drop_collection()

    def test_order_works_with_primary(self):
        """Ensure that order_by and primary work.
        """
        class Number(Document):
            n = IntField(primary_key=True)

        Number.drop_collection()

        Number(n=1).save()
        Number(n=2).save()
        Number(n=3).save()

        numbers = [n.n for n in Number.objects.order_by('-n')]
        self.assertEqual([3, 2, 1], numbers)

        numbers = [n.n for n in Number.objects.order_by('+n')]
        self.assertEqual([1, 2, 3], numbers)
        Number.drop_collection()

    def test_ensure_index(self):
        """Ensure that manual creation of indexes works.
        """
        class Comment(Document):
            message = StringField()
            meta = {'allow_inheritance': True}

        Comment.ensure_index('message')

        info = Comment.objects._collection.index_information()
        info = [(value['key'],
                 value.get('unique', False),
                 value.get('sparse', False))
                for key, value in info.iteritems()]
        self.assertTrue(([('_cls', 1), ('message', 1)], False, False) in info)

    def test_where(self):
        """Ensure that where clauses work.
        """

        class IntPair(Document):
            fielda = IntField()
            fieldb = IntField()

        IntPair.objects._collection.remove()

        a = IntPair(fielda=1, fieldb=1)
        b = IntPair(fielda=1, fieldb=2)
        c = IntPair(fielda=2, fieldb=1)
        a.save()
        b.save()
        c.save()

        query = IntPair.objects.where('this[~fielda] >= this[~fieldb]')
        self.assertEqual('this["fielda"] >= this["fieldb"]', query._where_clause)
        results = list(query)
        self.assertEqual(2, len(results))
        self.assertTrue(a in results)
        self.assertTrue(c in results)

        query = IntPair.objects.where('this[~fielda] == this[~fieldb]')
        results = list(query)
        self.assertEqual(1, len(results))
        self.assertTrue(a in results)

        query = IntPair.objects.where('function() { return this[~fielda] >= this[~fieldb] }')
        self.assertEqual('function() { return this["fielda"] >= this["fieldb"] }', query._where_clause)
        results = list(query)
        self.assertEqual(2, len(results))
        self.assertTrue(a in results)
        self.assertTrue(c in results)

        def invalid_where():
            list(IntPair.objects.where(fielda__gte=3))

        self.assertRaises(TypeError, invalid_where)

    def test_scalar(self):

        class Organization(Document):
            id = ObjectIdField('_id')
            name = StringField()

        class User(Document):
            id = ObjectIdField('_id')
            name = StringField()
            organization = ObjectIdField()

        User.drop_collection()
        Organization.drop_collection()

        whitehouse = Organization(name="White House")
        whitehouse.save()
        User(name="Bob Dole", organization=whitehouse.id).save()

        # Efficient way to get all unique organization names for a given
        # set of users (Pretend this has additional filtering.)
        user_orgs = set(User.objects.scalar('organization'))
        orgs = Organization.objects(id__in=user_orgs).scalar('name')
        self.assertEqual(list(orgs), ['White House'])

        # Efficient for generating listings, too.
        orgs = Organization.objects.scalar('name').in_bulk(list(user_orgs))
        user_map = User.objects.scalar('name', 'organization')
        user_listing = [(user, orgs[org]) for user, org in user_map]
        self.assertEqual([("Bob Dole", "White House")], user_listing)

    def test_scalar_simple(self):
        class TestDoc(Document):
            x = IntField()
            y = BooleanField()

        TestDoc.drop_collection()

        TestDoc(x=10, y=True).save()
        TestDoc(x=20, y=False).save()
        TestDoc(x=30, y=True).save()

        plist = list(TestDoc.objects.scalar('x', 'y'))

        self.assertEqual(len(plist), 3)
        self.assertEqual(plist[0], (10, True))
        self.assertEqual(plist[1], (20, False))
        self.assertEqual(plist[2], (30, True))

        class UserDoc(Document):
            name = StringField()
            age = IntField()

        UserDoc.drop_collection()

        UserDoc(name="Wilson Jr", age=19).save()
        UserDoc(name="Wilson", age=43).save()
        UserDoc(name="Eliana", age=37).save()
        UserDoc(name="Tayza", age=15).save()

        ulist = list(UserDoc.objects.scalar('name', 'age'))

        self.assertEqual(ulist, [
                (u'Wilson Jr', 19),
                (u'Wilson', 43),
                (u'Eliana', 37),
                (u'Tayza', 15)])

        ulist = list(UserDoc.objects.scalar('name').order_by('age'))

        self.assertEqual(ulist, [
                (u'Tayza'),
                (u'Wilson Jr'),
                (u'Eliana'),
                (u'Wilson')])

    def test_scalar_embedded(self):
        class Profile(EmbeddedDocument):
            name = StringField()
            age = IntField()

        class Locale(EmbeddedDocument):
            city = StringField()
            country = StringField()

        class Person(Document):
            profile = EmbeddedDocumentField(Profile)
            locale = EmbeddedDocumentField(Locale)

        Person.drop_collection()

        Person(profile=Profile(name="Wilson Jr", age=19),
               locale=Locale(city="Corumba-GO", country="Brazil")).save()

        Person(profile=Profile(name="Gabriel Falcao", age=23),
               locale=Locale(city="New York", country="USA")).save()

        Person(profile=Profile(name="Lincoln de souza", age=28),
               locale=Locale(city="Belo Horizonte", country="Brazil")).save()

        Person(profile=Profile(name="Walter cruz", age=30),
               locale=Locale(city="Brasilia", country="Brazil")).save()

        self.assertEqual(
            list(Person.objects.order_by('profile__age').scalar('profile__name')),
            [u'Wilson Jr', u'Gabriel Falcao', u'Lincoln de souza', u'Walter cruz'])

        ulist = list(Person.objects.order_by('locale.city')
                     .scalar('profile__name', 'profile__age', 'locale__city'))
        self.assertEqual(ulist,
                         [(u'Lincoln de souza', 28, u'Belo Horizonte'),
                          (u'Walter cruz', 30, u'Brasilia'),
                          (u'Wilson Jr', 19, u'Corumba-GO'),
                          (u'Gabriel Falcao', 23, u'New York')])

    def test_scalar_decimal(self):
        from decimal import Decimal
        class Person(Document):
            name = StringField()
            rating = DecimalField()

        Person.drop_collection()
        Person(name="Wilson Jr", rating=Decimal('1.0')).save()

        ulist = list(Person.objects.scalar('name', 'rating'))
        self.assertEqual(ulist, [(u'Wilson Jr', Decimal('1.0'))])


    def test_scalar_reference_field(self):
        class State(Document):
            name = StringField()

        class Person(Document):
            name = StringField()
            state = ReferenceField(State)

        State.drop_collection()
        Person.drop_collection()

        s1 = State(name="Goias")
        s1.save()

        Person(name="Wilson JR", state=s1).save()

        plist = list(Person.objects.scalar('name', 'state'))
        self.assertEqual(plist, [(u'Wilson JR', s1)])

    def test_scalar_generic_reference_field(self):
        class State(Document):
            name = StringField()

        class Person(Document):
            name = StringField()
            state = GenericReferenceField()

        State.drop_collection()
        Person.drop_collection()

        s1 = State(name="Goias")
        s1.save()

        Person(name="Wilson JR", state=s1).save()

        plist = list(Person.objects.scalar('name', 'state'))
        self.assertEqual(plist, [(u'Wilson JR', s1)])

    def test_scalar_db_field(self):

        class TestDoc(Document):
            x = IntField()
            y = BooleanField()

        TestDoc.drop_collection()

        TestDoc(x=10, y=True).save()
        TestDoc(x=20, y=False).save()
        TestDoc(x=30, y=True).save()

        plist = list(TestDoc.objects.scalar('x', 'y'))
        self.assertEqual(len(plist), 3)
        self.assertEqual(plist[0], (10, True))
        self.assertEqual(plist[1], (20, False))
        self.assertEqual(plist[2], (30, True))

    def test_scalar_primary_key(self):

        class SettingValue(Document):
            key = StringField(primary_key=True)
            value = StringField()

        SettingValue.drop_collection()
        s = SettingValue(key="test", value="test value")
        s.save()

        val = SettingValue.objects.scalar('key', 'value')
        self.assertEqual(list(val), [('test', 'test value')])

    def test_scalar_cursor_behaviour(self):
        """Ensure that a query returns a valid set of results.
        """
        person1 = self.Person(name="User A", age=20)
        person1.save()
        person2 = self.Person(name="User B", age=30)
        person2.save()

        # Find all people in the collection
        people = self.Person.objects.scalar('name')
        self.assertEqual(people.count(), 2)
        results = list(people)
        self.assertEqual(results[0], "User A")
        self.assertEqual(results[1], "User B")

        # Use a query to filter the people found to just person1
        people = self.Person.objects(age=20).scalar('name')
        self.assertEqual(people.count(), 1)
        person = people.next()
        self.assertEqual(person, "User A")

        # Test limit
        people = list(self.Person.objects.limit(1).scalar('name'))
        self.assertEqual(len(people), 1)
        self.assertEqual(people[0], 'User A')

        # Test skip
        people = list(self.Person.objects.skip(1).scalar('name'))
        self.assertEqual(len(people), 1)
        self.assertEqual(people[0], 'User B')

        person3 = self.Person(name="User C", age=40)
        person3.save()

        # Test slice limit
        people = list(self.Person.objects[:2].scalar('name'))
        self.assertEqual(len(people), 2)
        self.assertEqual(people[0], 'User A')
        self.assertEqual(people[1], 'User B')

        # Test slice skip
        people = list(self.Person.objects[1:].scalar('name'))
        self.assertEqual(len(people), 2)
        self.assertEqual(people[0], 'User B')
        self.assertEqual(people[1], 'User C')

        # Test slice limit and skip
        people = list(self.Person.objects[1:2].scalar('name'))
        self.assertEqual(len(people), 1)
        self.assertEqual(people[0], 'User B')

        people = list(self.Person.objects[1:1].scalar('name'))
        self.assertEqual(len(people), 0)

        # Test slice out of range
        people = list(self.Person.objects.scalar('name')[80000:80001])
        self.assertEqual(len(people), 0)

        # Test larger slice __repr__
        self.Person.objects.delete()
        for i in xrange(55):
            self.Person(name='A%s' % i, age=i).save()

        self.assertEqual(self.Person.objects.scalar('name').count(), 55)
        self.assertEqual("A0", "%s" % self.Person.objects.order_by('name').scalar('name').first())
        self.assertEqual("A0", "%s" % self.Person.objects.scalar('name').order_by('name')[0])
        if PY3:
            self.assertEqual("['A1', 'A2']",  "%s" % self.Person.objects.order_by('age').scalar('name')[1:3])
            self.assertEqual("['A51', 'A52']",  "%s" % self.Person.objects.order_by('age').scalar('name')[51:53])
        else:
            self.assertEqual("[u'A1', u'A2']",  "%s" % self.Person.objects.order_by('age').scalar('name')[1:3])
            self.assertEqual("[u'A51', u'A52']",  "%s" % self.Person.objects.order_by('age').scalar('name')[51:53])

        # with_id and in_bulk
        person = self.Person.objects.order_by('name').first()
        self.assertEqual("A0", "%s" % self.Person.objects.scalar('name').with_id(person.id))

        pks = self.Person.objects.order_by('age').scalar('pk')[1:3]
        if PY3:
            self.assertEqual("['A1', 'A2']",  "%s" % sorted(self.Person.objects.scalar('name').in_bulk(list(pks)).values()))
        else:
            self.assertEqual("[u'A1', u'A2']",  "%s" % sorted(self.Person.objects.scalar('name').in_bulk(list(pks)).values()))

    def test_elem_match(self):
        class Foo(EmbeddedDocument):
            shape = StringField()
            color = StringField()
            thick = BooleanField()
            meta = {'allow_inheritance': False}

        class Bar(Document):
            foo = ListField(EmbeddedDocumentField(Foo))
            meta = {'allow_inheritance': False}

        Bar.drop_collection()

        b1 = Bar(foo=[Foo(shape="square", color="purple", thick=False),
                      Foo(shape="circle", color="red", thick=True)])
        b1.save()

        b2 = Bar(foo=[Foo(shape="square", color="red", thick=True),
                      Foo(shape="circle", color="purple", thick=False)])
        b2.save()

        ak = list(Bar.objects(foo__match={'shape': "square", "color": "purple"}))
        self.assertEqual([b1], ak)

        ak = list(Bar.objects(foo__match=Foo(shape="square", color="purple")))
        self.assertEqual([b1], ak)

    def test_upsert_includes_cls(self):
        """Upserts should include _cls information for inheritable classes
        """

        class Test(Document):
            test = StringField()

        Test.drop_collection()
        Test.objects(test='foo').update_one(upsert=True, set__test='foo')
        self.assertFalse('_cls' in Test._collection.find_one())

        class Test(Document):
            meta = {'allow_inheritance': True}
            test = StringField()

        Test.drop_collection()

        Test.objects(test='foo').update_one(upsert=True, set__test='foo')
        self.assertTrue('_cls' in Test._collection.find_one())

    def test_update_upsert_looks_like_a_digit(self):
        class MyDoc(DynamicDocument):
            pass
        MyDoc.drop_collection()
        self.assertEqual(1, MyDoc.objects.update_one(upsert=True, inc__47=1))
        self.assertEqual(MyDoc.objects.get()['47'], 1)

    def test_dictfield_key_looks_like_a_digit(self):
        """Only should work with DictField even if they have numeric keys."""

        class MyDoc(Document):
            test = DictField()

        MyDoc.drop_collection()
        doc = MyDoc(test={'47': 1})
        doc.save()
        self.assertEqual(MyDoc.objects.only('test__47').get().test['47'], 1)

    def test_read_preference(self):
        class Bar(Document):
            pass

        Bar.drop_collection()
        bars = list(Bar.objects(read_preference=ReadPreference.PRIMARY))
        self.assertEqual([], bars)

        self.assertRaises(ConfigurationError, Bar.objects,
                          read_preference='Primary')

        bars = Bar.objects(read_preference=ReadPreference.SECONDARY_PREFERRED)
        self.assertEqual(bars._read_preference, ReadPreference.SECONDARY_PREFERRED)

    def test_json_simple(self):

        class Embedded(EmbeddedDocument):
            string = StringField()

        class Doc(Document):
            string = StringField()
            embedded_field = EmbeddedDocumentField(Embedded)

        Doc.drop_collection()
        Doc(string="Hi", embedded_field=Embedded(string="Hi")).save()
        Doc(string="Bye", embedded_field=Embedded(string="Bye")).save()

        Doc().save()
        json_data = Doc.objects.to_json(sort_keys=True, separators=(',', ':'))
        doc_objects = list(Doc.objects)

        self.assertEqual(doc_objects, Doc.objects.from_json(json_data))

    def test_json_complex(self):
        if pymongo.version_tuple[0] <= 2 and pymongo.version_tuple[1] <= 3:
            raise SkipTest("Need pymongo 2.4 as has a fix for DBRefs")

        class EmbeddedDoc(EmbeddedDocument):
            pass

        class Simple(Document):
            pass

        class Doc(Document):
            string_field = StringField(default='1')
            int_field = IntField(default=1)
            float_field = FloatField(default=1.1)
            boolean_field = BooleanField(default=True)
            datetime_field = DateTimeField(default=datetime.now)
            embedded_document_field = EmbeddedDocumentField(
                EmbeddedDoc, default=lambda: EmbeddedDoc())
            list_field = ListField(default=lambda: [1, 2, 3])
            dict_field = DictField(default=lambda: {"hello": "world"})
            objectid_field = ObjectIdField(default=ObjectId)
            reference_field = ReferenceField(Simple, default=lambda: Simple().save())
            map_field = MapField(IntField(), default=lambda: {"simple": 1})
            decimal_field = DecimalField(default=1.0)
            complex_datetime_field = ComplexDateTimeField(default=datetime.now)
            url_field = URLField(default="http://mongoengine.org")
            dynamic_field = DynamicField(default=1)
            generic_reference_field = GenericReferenceField(default=lambda: Simple().save())
            sorted_list_field = SortedListField(IntField(),
                                                default=lambda: [1, 2, 3])
            email_field = EmailField(default="ross@example.com")
            geo_point_field = GeoPointField(default=lambda: [1, 2])
            sequence_field = SequenceField()
            uuid_field = UUIDField(default=uuid.uuid4)
            generic_embedded_document_field = GenericEmbeddedDocumentField(
                default=lambda: EmbeddedDoc())

        Simple.drop_collection()
        Doc.drop_collection()

        Doc().save()
        json_data = Doc.objects.to_json()
        doc_objects = list(Doc.objects)

        self.assertEqual(doc_objects, Doc.objects.from_json(json_data))

    def test_as_pymongo(self):

        from decimal import Decimal

        class User(Document):
            id = ObjectIdField('_id')
            name = StringField()
            age = IntField()
            price = DecimalField()

        User.drop_collection()
        User(name="Bob Dole", age=89, price=Decimal('1.11')).save()
        User(name="Barack Obama", age=51, price=Decimal('2.22')).save()

        results = User.objects.only('id', 'name').as_pymongo()
        self.assertEqual(sorted(results[0].keys()), sorted(['_id', 'name']))

        users = User.objects.only('name', 'price').as_pymongo()
        results = list(users)
        self.assertTrue(isinstance(results[0], dict))
        self.assertTrue(isinstance(results[1], dict))
        self.assertEqual(results[0]['name'], 'Bob Dole')
        self.assertEqual(results[0]['price'], 1.11)
        self.assertEqual(results[1]['name'], 'Barack Obama')
        self.assertEqual(results[1]['price'], 2.22)

        # Test coerce_types
        users = User.objects.only('name', 'price').as_pymongo(coerce_types=True)
        results = list(users)
        self.assertTrue(isinstance(results[0], dict))
        self.assertTrue(isinstance(results[1], dict))
        self.assertEqual(results[0]['name'], 'Bob Dole')
        self.assertEqual(results[0]['price'], Decimal('1.11'))
        self.assertEqual(results[1]['name'], 'Barack Obama')
        self.assertEqual(results[1]['price'], Decimal('2.22'))

    def test_as_pymongo_json_limit_fields(self):

        class User(Document):
            email = EmailField(unique=True, required=True)
            password_hash = StringField(db_field='password_hash', required=True)
            password_salt = StringField(db_field='password_salt', required=True)

        User.drop_collection()
        User(email="ross@example.com", password_salt="SomeSalt", password_hash="SomeHash").save()

        serialized_user = User.objects.exclude('password_salt', 'password_hash').as_pymongo()[0]
        self.assertEqual(set(['_id', 'email']), set(serialized_user.keys()))

        serialized_user = User.objects.exclude('id', 'password_salt', 'password_hash').to_json()
        self.assertEqual('[{"email": "ross@example.com"}]', serialized_user)

        serialized_user = User.objects.exclude('password_salt').only('email').as_pymongo()[0]
        self.assertEqual(set(['email']), set(serialized_user.keys()))

        serialized_user = User.objects.exclude('password_salt').only('email').to_json()
        self.assertEqual('[{"email": "ross@example.com"}]', serialized_user)

    def test_no_dereference(self):

        class Organization(Document):
            name = StringField()

        class User(Document):
            name = StringField()
            organization = ReferenceField(Organization)

        User.drop_collection()
        Organization.drop_collection()

        whitehouse = Organization(name="White House").save()
        User(name="Bob Dole", organization=whitehouse).save()

        qs = User.objects()
        self.assertTrue(isinstance(qs.first().organization, Organization))
        self.assertFalse(isinstance(qs.no_dereference().first().organization,
                                    Organization))
        self.assertFalse(isinstance(qs.no_dereference().get().organization,
                                    Organization))
        self.assertTrue(isinstance(qs.first().organization, Organization))

    def test_cached_queryset(self):
        class Person(Document):
            name = StringField()

        Person.drop_collection()
        for i in xrange(100):
            Person(name="No: %s" % i).save()

        with query_counter() as q:
            self.assertEqual(q, 0)
            people = Person.objects

            [x for x in people]
            self.assertEqual(100, len(people._result_cache))

            import platform

            if platform.python_implementation() != "PyPy":
                # PyPy evaluates __len__ when iterating with list comprehensions while CPython does not.
                # This may be a bug in PyPy (PyPy/#1802) but it does not affect the behavior of MongoEngine.
                self.assertEqual(None, people._len)
            self.assertEqual(q, 1)

            list(people)
            self.assertEqual(100, people._len)  # Caused by list calling len
            self.assertEqual(q, 1)

            people.count()  # count is cached
            self.assertEqual(q, 1)

    def test_no_cached_queryset(self):
        class Person(Document):
            name = StringField()

        Person.drop_collection()
        for i in xrange(100):
            Person(name="No: %s" % i).save()

        with query_counter() as q:
            self.assertEqual(q, 0)
            people = Person.objects.no_cache()

            [x for x in people]
            self.assertEqual(q, 1)

            list(people)
            self.assertEqual(q, 2)

            people.count()
            self.assertEqual(q, 3)

    def test_cache_not_cloned(self):

        class User(Document):
            name = StringField()

            def __unicode__(self):
                return self.name

        User.drop_collection()

        User(name="Alice").save()
        User(name="Bob").save()

        users = User.objects.all().order_by('name')
        self.assertEqual("%s" % users, "[<User: Alice>, <User: Bob>]")
        self.assertEqual(2, len(users._result_cache))

        users = users.filter(name="Bob")
        self.assertEqual("%s" % users, "[<User: Bob>]")
        self.assertEqual(1, len(users._result_cache))

    def test_no_cache(self):
        """Ensure you can add meta data to file"""

        class Noddy(Document):
            fields = DictField()

        Noddy.drop_collection()
        for i in xrange(100):
            noddy = Noddy()
            for j in range(20):
                noddy.fields["key"+str(j)] = "value "+str(j)
            noddy.save()

        docs = Noddy.objects.no_cache()

        counter = len([1 for i in docs])
        self.assertEqual(counter, 100)

        self.assertEqual(len(list(docs)), 100)
        self.assertRaises(TypeError, lambda: len(docs))

        with query_counter() as q:
            self.assertEqual(q, 0)
            list(docs)
            self.assertEqual(q, 1)
            list(docs)
            self.assertEqual(q, 2)

    def test_nested_queryset_iterator(self):
        # Try iterating the same queryset twice, nested.
        names = ['Alice', 'Bob', 'Chuck', 'David', 'Eric', 'Francis', 'George']

        class User(Document):
            name = StringField()

            def __unicode__(self):
                return self.name

        User.drop_collection()

        for name in names:
            User(name=name).save()

        users = User.objects.all().order_by('name')
        outer_count = 0
        inner_count = 0
        inner_total_count = 0

        with query_counter() as q:
            self.assertEqual(q, 0)

            self.assertEqual(users.count(), 7)

            for i, outer_user in enumerate(users):
                self.assertEqual(outer_user.name, names[i])
                outer_count += 1
                inner_count = 0

                # Calling len might disrupt the inner loop if there are bugs
                self.assertEqual(users.count(), 7)

                for j, inner_user in enumerate(users):
                    self.assertEqual(inner_user.name, names[j])
                    inner_count += 1
                    inner_total_count += 1

                self.assertEqual(inner_count, 7)  # inner loop should always be executed seven times

            self.assertEqual(outer_count, 7)  # outer loop should be executed seven times total
            self.assertEqual(inner_total_count, 7 * 7)  # inner loop should be executed fourtynine times total

            self.assertEqual(q, 2)

    def test_no_sub_classes(self):
        class A(Document):
            x = IntField()
            y = IntField()

            meta = {'allow_inheritance': True}

        class B(A):
            z = IntField()

        class C(B):
            zz = IntField()

        A.drop_collection()

        A(x=10, y=20).save()
        A(x=15, y=30).save()
        B(x=20, y=40).save()
        B(x=30, y=50).save()
        C(x=40, y=60).save()

        self.assertEqual(A.objects.no_sub_classes().count(), 2)
        self.assertEqual(A.objects.count(), 5)

        self.assertEqual(B.objects.no_sub_classes().count(), 2)
        self.assertEqual(B.objects.count(), 3)

        self.assertEqual(C.objects.no_sub_classes().count(), 1)
        self.assertEqual(C.objects.count(), 1)

        for obj in A.objects.no_sub_classes():
            self.assertEqual(obj.__class__, A)

        for obj in B.objects.no_sub_classes():
            self.assertEqual(obj.__class__, B)

        for obj in C.objects.no_sub_classes():
            self.assertEqual(obj.__class__, C)

    def test_query_reference_to_custom_pk_doc(self):

        class A(Document):
            id = StringField(unique=True, primary_key=True)

        class B(Document):
            a = ReferenceField(A)

        A.drop_collection()
        B.drop_collection()

        a = A.objects.create(id='custom_id')

        b = B.objects.create(a=a)

        self.assertEqual(B.objects.count(), 1)
        self.assertEqual(B.objects.get(a=a).a, a)
        self.assertEqual(B.objects.get(a=a.id).a, a)

    def test_cls_query_in_subclassed_docs(self):

        class Animal(Document):
            name = StringField()

            meta = {
                'allow_inheritance': True
            }

        class Dog(Animal):
            pass

        class Cat(Animal):
            pass

        self.assertEqual(Animal.objects(name='Charlie')._query, {
            'name': 'Charlie',
            '_cls': { '$in': ('Animal', 'Animal.Dog', 'Animal.Cat') }
        })
        self.assertEqual(Dog.objects(name='Charlie')._query, {
            'name': 'Charlie',
            '_cls': 'Animal.Dog'
        })
        self.assertEqual(Cat.objects(name='Charlie')._query, {
            'name': 'Charlie',
            '_cls': 'Animal.Cat'
        })

    def test_can_have_field_same_name_as_query_operator(self):

        class Size(Document):
            name = StringField()

        class Example(Document):
            size = ReferenceField(Size)

        Size.drop_collection()
        Example.drop_collection()

        instance_size = Size(name="Large").save()
        Example(size=instance_size).save()

        self.assertEqual(Example.objects(size=instance_size).count(), 1)
        self.assertEqual(Example.objects(size__in=[instance_size]).count(), 1)

    def test_cursor_in_an_if_stmt(self):

        class Test(Document):
            test_field = StringField()

        Test.drop_collection()
        queryset = Test.objects

        if queryset:
            raise AssertionError('Empty cursor returns True')

        test = Test()
        test.test_field = 'test'
        test.save()

        queryset = Test.objects
        if not test:
            raise AssertionError('Cursor has data and returned False')

        queryset.next()
        if not queryset:
            raise AssertionError('Cursor has data and it must returns True,'
                ' even in the last item.')

    def test_bool_performance(self):

        class Person(Document):
            name = StringField()

        Person.drop_collection()
        for i in xrange(100):
            Person(name="No: %s" % i).save()

        with query_counter() as q:
            if Person.objects:
                pass

            self.assertEqual(q, 1)
            op = q.db.system.profile.find({"ns":
                {"$ne": "%s.system.indexes" % q.db.name}})[0]

            self.assertEqual(op['nreturned'], 1)


    def test_bool_with_ordering(self):

        class Person(Document):
            name = StringField()

        Person.drop_collection()
        Person(name="Test").save()

        qs = Person.objects.order_by('name')

        with query_counter() as q:

            if qs:
                pass

            op = q.db.system.profile.find({"ns":
                {"$ne": "%s.system.indexes" % q.db.name}})[0]

            self.assertFalse('$orderby' in op['query'],
                'BaseQuerySet cannot use orderby in if stmt')

        with query_counter() as p:

            for x in qs:
                pass

            op = p.db.system.profile.find({"ns":
                {"$ne": "%s.system.indexes" % q.db.name}})[0]

            self.assertTrue('$orderby' in op['query'],
                'BaseQuerySet cannot remove orderby in for loop')

    def test_bool_with_ordering_from_meta_dict(self):

        class Person(Document):
            name = StringField()
            meta = {
                'ordering': ['name']
            }

        Person.drop_collection()

        Person(name="B").save()
        Person(name="C").save()
        Person(name="A").save()

        with query_counter() as q:

            if Person.objects:
                pass

            op = q.db.system.profile.find({"ns":
                {"$ne": "%s.system.indexes" % q.db.name}})[0]

            self.assertFalse('$orderby' in op['query'],
                'BaseQuerySet must remove orderby from meta in boolen test')

            self.assertEqual(Person.objects.first().name, 'A')
            self.assertTrue(Person.objects._has_data(),
                            'Cursor has data and returned False')


if __name__ == '__main__':
    unittest.main()<|MERGE_RESOLUTION|>--- conflicted
+++ resolved
@@ -14,12 +14,8 @@
 from bson import ObjectId
 
 from mongoengine import *
-<<<<<<< HEAD
 from mongoengine.connection import get_connection, get_db
-=======
->>>>>>> 7013033a
 from mongoengine.python_support import PY3
-from mongoengine.connection import get_connection
 from mongoengine.context_managers import query_counter, switch_db
 from mongoengine.queryset import (QuerySet, QuerySetManager,
                                   MultipleObjectsReturned, DoesNotExist,
@@ -1995,7 +1991,7 @@
         Test map/reduce custom output
         """
         register_connection('test2', 'mongoenginetest2')
-        
+
         class Family(Document):
             id = IntField(
                 primary_key=True)
@@ -2007,10 +2003,10 @@
             name = StringField()
             age = IntField()
             family = ReferenceField(Family)
-            
+
         Family.drop_collection()
         Person.drop_collection()
-        
+
         # creating first family
         f1 = Family(id=1, log="Trav 02 de Julho")
         f1.save()
@@ -2029,7 +2025,7 @@
         Person(id=5, family=f2, name="Isabella Luanna", age=16).save()
         Person(id=6, family=f2, name="Sandra Mara", age=36).save()
         Person(id=7, family=f2, name="Igor Gabriel", age=10).save()
-        
+
         # creating third family
         f3 = Family(id=3, log="Av brazil")
         f3.save()
@@ -2062,7 +2058,7 @@
         reduce_f = """
             function (key, values) {
                 var family = {persons: [], totalAge: 0};
-    
+
                 values.forEach(function(value) {
                     if (value.persons) {
                         value.persons.forEach(function (person) {
@@ -2090,7 +2086,7 @@
 
         results = list(results)
         collection = get_db('test2').family_map
-        
+
         self.assertEqual(
             collection.find_one({'_id': 1}), {
                 '_id': 1,
@@ -2123,7 +2119,7 @@
                         {'age': 25, 'name': u'Paula Leonel'}],
                     'totalAge': 55}
                 })
-        
+
     def test_map_reduce_finalize(self):
         """Ensure that map, reduce, and finalize run and introduce "scope"
         by simulating "hotness" ranking with Reddit algorithm.
